--- conflicted
+++ resolved
@@ -10,14 +10,10 @@
         public override string Condition => "--validationmode dns-01 --validation azure";
         public override void Configure(FluentCommandLineParser<AzureArguments> parser)
         {
-<<<<<<< HEAD
-            parser.Setup(o => o.AzureEnvironment)
+            _ = parser.Setup(o => o.AzureEnvironment)
                 .As("azureenvironment")
                 .WithDescription("Public Azure service instance endpoint");
-            parser.Setup(o => o.AzureUseMsi)
-=======
             _ = parser.Setup(o => o.AzureUseMsi)
->>>>>>> 2de98979
                 .As("azureusemsi")
                 .WithDescription("Use Managed Service Identity for authentication.");
             _ = parser.Setup(o => o.AzureTenantId)
