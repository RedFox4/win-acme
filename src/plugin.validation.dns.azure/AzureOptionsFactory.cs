--- conflicted
+++ resolved
@@ -1,64 +1,57 @@
-﻿using ACMESharp.Authorizations;
-using PKISharp.WACS.DomainObjects;
-using PKISharp.WACS.Plugins.Azure.Common;
-using PKISharp.WACS.Plugins.Base.Factories;
-using PKISharp.WACS.Services;
-using System.Linq;
-using System.Threading.Tasks;
-
-namespace PKISharp.WACS.Plugins.ValidationPlugins.Dns
-{
-    /// <summary>
-    /// Azure DNS validation
-    /// </summary>
-    internal class AzureOptionsFactory : ValidationPluginOptionsFactory<Azure, AzureOptions>
-    {
-        private readonly ArgumentsInputService _arguments;
-
-        public AzureOptionsFactory(ArgumentsInputService arguments) : 
-            base(Dns01ChallengeValidationDetails.Dns01ChallengeType) 
-            => _arguments = arguments;
-
-        private ArgumentResult<string> ResourceGroupName => _arguments.
-            GetString<AzureArguments>(a => a.AzureResourceGroupName).
-            Required();
-
-        private ArgumentResult<string> SubscriptionId => _arguments.
-            GetString<AzureArguments>(a => a.AzureSubscriptionId).
-            Required();
-
-        public override async Task<AzureOptions> Aquire(Target target, IInputService input, RunLevel runLevel)
-        {
-            var options = new AzureOptions();
-            var common = new AzureOptionsFactoryCommon<AzureArguments>(_arguments, input);
-            await common.Aquire(options);
-<<<<<<< HEAD
-            options.ResourceGroupName = await ResourceGroupName.Interactive(input).GetValue();
-            options.SubscriptionId = await SubscriptionId.Interactive(input).GetValue();
-=======
-            options.ResourceGroupName = await _arguments.TryGetArgument(az.AzureResourceGroupName, input, "DNS resource group name");
-            options.SubscriptionId = await _arguments.TryGetArgument(az.AzureSubscriptionId, input, "Subscription id");
-            options.HostedZone = await _arguments.TryGetArgument(az.AzureHostedZone, input, "Hosted Zone (blank to find best match)");
->>>>>>> 55ea30ab
-            return options;
-        }
-
-        public override async Task<AzureOptions> Default(Target target)
-        {
-            var options = new AzureOptions();
-            var common = new AzureOptionsFactoryCommon<AzureArguments>(_arguments, null);
-            await common.Default(options);
-<<<<<<< HEAD
-            options.ResourceGroupName = await ResourceGroupName.GetValue();
-            options.SubscriptionId = await SubscriptionId.GetValue();
-=======
-            options.ResourceGroupName = _arguments.TryGetRequiredArgument(nameof(az.AzureResourceGroupName), az.AzureResourceGroupName);
-            options.SubscriptionId = _arguments.TryGetRequiredArgument(nameof(az.AzureSubscriptionId), az.AzureSubscriptionId);
-            options.HostedZone = _arguments.TryGetRequiredArgument(nameof(az.AzureHostedZone), az.AzureHostedZone);
->>>>>>> 55ea30ab
-            return options;
-        }
-
-        public override bool CanValidate(Target target) => target.Parts.SelectMany(x => x.Identifiers).All(x => x.Type == IdentifierType.DnsName);
-    }
-}
+﻿using ACMESharp.Authorizations;
+using PKISharp.WACS.DomainObjects;
+using PKISharp.WACS.Plugins.Azure.Common;
+using PKISharp.WACS.Plugins.Base.Factories;
+using PKISharp.WACS.Services;
+using System.Linq;
+using System.Threading.Tasks;
+
+namespace PKISharp.WACS.Plugins.ValidationPlugins.Dns
+{
+    /// <summary>
+    /// Azure DNS validation
+    /// </summary>
+    internal class AzureOptionsFactory : ValidationPluginOptionsFactory<Azure, AzureOptions>
+    {
+        private readonly ArgumentsInputService _arguments;
+
+        public AzureOptionsFactory(ArgumentsInputService arguments) : 
+            base(Dns01ChallengeValidationDetails.Dns01ChallengeType) 
+            => _arguments = arguments;
+
+        private ArgumentResult<string> ResourceGroupName => _arguments.
+            GetString<AzureArguments>(a => a.AzureResourceGroupName).
+            Required();
+
+        private ArgumentResult<string> SubscriptionId => _arguments.
+            GetString<AzureArguments>(a => a.AzureSubscriptionId).
+            Required();
+
+        private ArgumentResult<string> HostedZone => _arguments.
+             GetString<AzureArguments>(a => a.AzureHostedZone);
+
+        public override async Task<AzureOptions> Aquire(Target target, IInputService input, RunLevel runLevel)
+        {
+            var options = new AzureOptions();
+            var common = new AzureOptionsFactoryCommon<AzureArguments>(_arguments, input);
+            await common.Aquire(options);
+            options.ResourceGroupName = await ResourceGroupName.Interactive(input).GetValue();
+            options.SubscriptionId = await SubscriptionId.Interactive(input).GetValue();
+            options.HostedZone = await HostedZone.Interactive(input).GetValue();
+            return options;
+        }
+
+        public override async Task<AzureOptions> Default(Target target)
+        {
+            var options = new AzureOptions();
+            var common = new AzureOptionsFactoryCommon<AzureArguments>(_arguments, null);
+            await common.Default(options);
+            options.ResourceGroupName = await ResourceGroupName.GetValue();
+            options.SubscriptionId = await SubscriptionId.GetValue();
+            options.HostedZone = await HostedZone.GetValue();
+            return options;
+        }
+
+        public override bool CanValidate(Target target) => target.Parts.SelectMany(x => x.Identifiers).All(x => x.Type == IdentifierType.DnsName);
+    }
+}