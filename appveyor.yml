--- conflicted
+++ resolved
@@ -1,8 +1,4 @@
-<<<<<<< HEAD
-version: 2.1.1.{build}
-=======
 version: 2.1.2.{build}
->>>>>>> 3924e2e8
 image: Visual Studio 2019
 platform: Any CPU
 shallow_clone: true
