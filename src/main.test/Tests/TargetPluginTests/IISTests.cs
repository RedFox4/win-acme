﻿using Microsoft.VisualStudio.TestTools.UnitTesting;
using PKISharp.WACS.Clients.IIS;
using PKISharp.WACS.Configuration;
using PKISharp.WACS.DomainObjects;
using PKISharp.WACS.Extensions;
using PKISharp.WACS.Plugins.TargetPlugins;
using PKISharp.WACS.Services;
using PKISharp.WACS.UnitTests.Mock.Services;
using System.Linq;
using System.Text.RegularExpressions;

namespace PKISharp.WACS.UnitTests.Tests.TargetPluginTests
{
    [TestClass]
    public class IISTests
    {
        private readonly ILogService log;
        private readonly IIISClient iis;
        private readonly IISHelper helper;
        private readonly MockPluginService plugins;
        private readonly IUserRoleService userRoleService;
<<<<<<< HEAD
        private readonly DomainParseService domainParse;
=======
>>>>>>> 51d90ddb

        public IISTests()
        {
            log = new Mock.Services.LogService(false);
            iis = new Mock.Clients.MockIISClient(log);
            var settings = new MockSettingsService();
            var proxy = new ProxyService(log, settings);
            var domainParseService = new DomainParseService(log, proxy, settings);
            helper = new IISHelper(log, iis, domainParseService);
            plugins = new MockPluginService(log);
            userRoleService = new Mock.Services.UserRoleService();
        }

        private IISOptions? Options(string commandLine)
        {
            var optionsParser = new ArgumentsParser(log, plugins, commandLine.Split(' '));
            var arguments = new ArgumentsService(log, optionsParser);
            var x = new IISOptionsFactory(log, helper, arguments, userRoleService);
            return x.Default().Result;
        }

        private Target Target(IISOptions options)
        {
            var plugin = new IIS(log, userRoleService, helper, options);
            return plugin.Generate().Result;
        }

        [DataRow("e")]
        [DataRow("e?")]
        [DataRow("e.")]
        [TestMethod]
        public void RegexPattern(string regex)
        {
            var options = Options($"--host-regex {regex}");
            Assert.IsNotNull(options);
            if (options != null)
            {
                Assert.AreEqual(regex, options.IncludeRegex?.ToString());
                var target = Target(options);
                Assert.IsNotNull(target);
                var allHosts = target.GetHosts(true);
                Assert.IsTrue(allHosts.All(x => Regex.Match(x, regex).Success));
            }
        }

        [DataRow("test")]
        [DataRow("alt.")]
        [TestMethod]
        public void Pattern(string pattern)
        {
            var options = Options($"--host-pattern *{pattern}*");
            Assert.IsNotNull(options);
            if (options != null)
            {
                Assert.AreEqual($"*{pattern}*", options.IncludePattern?.ToString());
                var target = Target(options);
                Assert.IsNotNull(target);
                var allHosts = target.GetHosts(true);
                Assert.IsTrue(allHosts.All(x => x.Contains(pattern)));
            }
        }

        [TestMethod]
        public void RegexPlusPattern()
        {
            var options = Options($"--host-regex .+ --host-pattern *test*");
            Assert.IsNull(options);
        }

        [TestMethod]
        public void RegexPlusIncludeHosts()
        {
            var options = Options($"--host-regex .+ --host test.example.com");
            Assert.IsNull(options);
        }

        [TestMethod]
        public void PatternPlusIncludeHosts()
        {
            var options = Options($"--host-pattern *test* --host test.example.com");
            Assert.IsNull(options);
        }
    }
}<|MERGE_RESOLUTION|>--- conflicted
+++ resolved
@@ -1,109 +1,105 @@
-﻿using Microsoft.VisualStudio.TestTools.UnitTesting;
-using PKISharp.WACS.Clients.IIS;
-using PKISharp.WACS.Configuration;
-using PKISharp.WACS.DomainObjects;
-using PKISharp.WACS.Extensions;
-using PKISharp.WACS.Plugins.TargetPlugins;
-using PKISharp.WACS.Services;
-using PKISharp.WACS.UnitTests.Mock.Services;
-using System.Linq;
-using System.Text.RegularExpressions;
-
-namespace PKISharp.WACS.UnitTests.Tests.TargetPluginTests
-{
-    [TestClass]
-    public class IISTests
-    {
-        private readonly ILogService log;
-        private readonly IIISClient iis;
-        private readonly IISHelper helper;
-        private readonly MockPluginService plugins;
-        private readonly IUserRoleService userRoleService;
-<<<<<<< HEAD
-        private readonly DomainParseService domainParse;
-=======
->>>>>>> 51d90ddb
-
-        public IISTests()
-        {
-            log = new Mock.Services.LogService(false);
-            iis = new Mock.Clients.MockIISClient(log);
-            var settings = new MockSettingsService();
-            var proxy = new ProxyService(log, settings);
-            var domainParseService = new DomainParseService(log, proxy, settings);
-            helper = new IISHelper(log, iis, domainParseService);
-            plugins = new MockPluginService(log);
-            userRoleService = new Mock.Services.UserRoleService();
-        }
-
-        private IISOptions? Options(string commandLine)
-        {
-            var optionsParser = new ArgumentsParser(log, plugins, commandLine.Split(' '));
-            var arguments = new ArgumentsService(log, optionsParser);
-            var x = new IISOptionsFactory(log, helper, arguments, userRoleService);
-            return x.Default().Result;
-        }
-
-        private Target Target(IISOptions options)
-        {
-            var plugin = new IIS(log, userRoleService, helper, options);
-            return plugin.Generate().Result;
-        }
-
-        [DataRow("e")]
-        [DataRow("e?")]
-        [DataRow("e.")]
-        [TestMethod]
-        public void RegexPattern(string regex)
-        {
-            var options = Options($"--host-regex {regex}");
-            Assert.IsNotNull(options);
-            if (options != null)
-            {
-                Assert.AreEqual(regex, options.IncludeRegex?.ToString());
-                var target = Target(options);
-                Assert.IsNotNull(target);
-                var allHosts = target.GetHosts(true);
-                Assert.IsTrue(allHosts.All(x => Regex.Match(x, regex).Success));
-            }
-        }
-
-        [DataRow("test")]
-        [DataRow("alt.")]
-        [TestMethod]
-        public void Pattern(string pattern)
-        {
-            var options = Options($"--host-pattern *{pattern}*");
-            Assert.IsNotNull(options);
-            if (options != null)
-            {
-                Assert.AreEqual($"*{pattern}*", options.IncludePattern?.ToString());
-                var target = Target(options);
-                Assert.IsNotNull(target);
-                var allHosts = target.GetHosts(true);
-                Assert.IsTrue(allHosts.All(x => x.Contains(pattern)));
-            }
-        }
-
-        [TestMethod]
-        public void RegexPlusPattern()
-        {
-            var options = Options($"--host-regex .+ --host-pattern *test*");
-            Assert.IsNull(options);
-        }
-
-        [TestMethod]
-        public void RegexPlusIncludeHosts()
-        {
-            var options = Options($"--host-regex .+ --host test.example.com");
-            Assert.IsNull(options);
-        }
-
-        [TestMethod]
-        public void PatternPlusIncludeHosts()
-        {
-            var options = Options($"--host-pattern *test* --host test.example.com");
-            Assert.IsNull(options);
-        }
-    }
+﻿using Microsoft.VisualStudio.TestTools.UnitTesting;
+using PKISharp.WACS.Clients.IIS;
+using PKISharp.WACS.Configuration;
+using PKISharp.WACS.DomainObjects;
+using PKISharp.WACS.Extensions;
+using PKISharp.WACS.Plugins.TargetPlugins;
+using PKISharp.WACS.Services;
+using PKISharp.WACS.UnitTests.Mock.Services;
+using System.Linq;
+using System.Text.RegularExpressions;
+
+namespace PKISharp.WACS.UnitTests.Tests.TargetPluginTests
+{
+    [TestClass]
+    public class IISTests
+    {
+        private readonly ILogService log;
+        private readonly IIISClient iis;
+        private readonly IISHelper helper;
+        private readonly MockPluginService plugins;
+        private readonly IUserRoleService userRoleService;
+
+        public IISTests()
+        {
+            log = new Mock.Services.LogService(false);
+            iis = new Mock.Clients.MockIISClient(log);
+            var settings = new MockSettingsService();
+            var proxy = new ProxyService(log, settings);
+            var domainParseService = new DomainParseService(log, proxy, settings);
+            helper = new IISHelper(log, iis, domainParseService);
+            plugins = new MockPluginService(log);
+            userRoleService = new Mock.Services.UserRoleService();
+        }
+
+        private IISOptions? Options(string commandLine)
+        {
+            var optionsParser = new ArgumentsParser(log, plugins, commandLine.Split(' '));
+            var arguments = new ArgumentsService(log, optionsParser);
+            var x = new IISOptionsFactory(log, helper, arguments, userRoleService);
+            return x.Default().Result;
+        }
+
+        private Target Target(IISOptions options)
+        {
+            var plugin = new IIS(log, userRoleService, helper, options);
+            return plugin.Generate().Result;
+        }
+
+        [DataRow("e")]
+        [DataRow("e?")]
+        [DataRow("e.")]
+        [TestMethod]
+        public void RegexPattern(string regex)
+        {
+            var options = Options($"--host-regex {regex}");
+            Assert.IsNotNull(options);
+            if (options != null)
+            {
+                Assert.AreEqual(regex, options.IncludeRegex?.ToString());
+                var target = Target(options);
+                Assert.IsNotNull(target);
+                var allHosts = target.GetHosts(true);
+                Assert.IsTrue(allHosts.All(x => Regex.Match(x, regex).Success));
+            }
+        }
+
+        [DataRow("test")]
+        [DataRow("alt.")]
+        [TestMethod]
+        public void Pattern(string pattern)
+        {
+            var options = Options($"--host-pattern *{pattern}*");
+            Assert.IsNotNull(options);
+            if (options != null)
+            {
+                Assert.AreEqual($"*{pattern}*", options.IncludePattern?.ToString());
+                var target = Target(options);
+                Assert.IsNotNull(target);
+                var allHosts = target.GetHosts(true);
+                Assert.IsTrue(allHosts.All(x => x.Contains(pattern)));
+            }
+        }
+
+        [TestMethod]
+        public void RegexPlusPattern()
+        {
+            var options = Options($"--host-regex .+ --host-pattern *test*");
+            Assert.IsNull(options);
+        }
+
+        [TestMethod]
+        public void RegexPlusIncludeHosts()
+        {
+            var options = Options($"--host-regex .+ --host test.example.com");
+            Assert.IsNull(options);
+        }
+
+        [TestMethod]
+        public void PatternPlusIncludeHosts()
+        {
+            var options = Options($"--host-pattern *test* --host test.example.com");
+            Assert.IsNull(options);
+        }
+    }
 }