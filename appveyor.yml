--- conflicted
+++ resolved
@@ -1,106 +1,52 @@
-<<<<<<< HEAD
-version: 2.1.16.{build}
-image: Visual Studio 2019
-platform: Any CPU
-shallow_clone: true
-dotnet_csproj:
-  patch: true
-  file: '**\*.csproj'
-  version: '{version}'
-  assembly_version: '{version}'
-  file_version: '{version}'
-environment:
-  PfxPassword:
-    secure: tC3u6WA0oWdjXzbLX61Ux2tBK0KhFTT9FgUZFn0Nx0pY045twcsFBvRL+Di6SE80Nc88xaM/xloHGUAQoIq4OANLNg0BEsDYPnhziZDiLBo=
-clone_script:
-  - cmd: >-
-      git clone -q --branch=%APPVEYOR_REPO_BRANCH% https://github.com/%APPVEYOR_REPO_NAME%.git %APPVEYOR_BUILD_FOLDER%
-      && cd %APPVEYOR_BUILD_FOLDER%
-      && git checkout -qf %APPVEYOR_REPO_COMMIT%
-      && git submodule update --init --recursive
-before_build:
-  - cmd: dotnet --version
-build_script:
-  - cmd: dotnet pack ./src/main/wacs.csproj -c "ReleasePluggable"
-  - cmd: dotnet publish ./src/main/wacs.csproj -c "Release" -r win-x64 /p:PublishSingleFile=true /p:PublishTrimmed=true
-  - cmd: dotnet publish ./src/main/wacs.csproj -c "Release" -r win-x86 /p:PublishSingleFile=true /p:PublishTrimmed=true
-  - cmd: dotnet publish ./src/main/wacs.csproj -c "Release" -r win-arm64 /p:PublishSingleFile=true /p:PublishTrimmed=true
-  - cmd: dotnet publish ./src/main/wacs.csproj -c "ReleasePluggable" -r win-x64 /p:PublishSingleFile=true
-  - cmd: dotnet publish ./src/main/wacs.csproj -c "ReleasePluggable" -r win-x86 /p:PublishSingleFile=true
-  - cmd: dotnet publish ./src/main/wacs.csproj -c "ReleasePluggable" -r win-arm64 /p:PublishSingleFile=true
-  - cmd: dotnet publish ./src/plugin.validation.dns.azure/wacs.validation.dns.azure.csproj -c Release
-  - cmd: dotnet publish ./src/plugin.validation.dns.dreamhost/wacs.validation.dns.dreamhost.csproj -c Release
-  - cmd: dotnet publish ./src/plugin.validation.dns.route53/wacs.validation.dns.route53.csproj -c Release
-  - cmd: dotnet publish ./src/plugin.validation.dns.luadns/wacs.validation.dns.luadns.csproj -c Release
-  - cmd: dotnet publish ./src/plugin.validation.dns.cloudflare/wacs.validation.dns.cloudflare.csproj -c Release
-  - cmd: dotnet publish ./src/plugin.validation.dns.digitalocean/wacs.validation.dns.digitalocean.csproj -c Release
-  - cmd: dotnet publish ./src/plugin.validation.dns.transip/wacs.validation.dns.transip.csproj -c Release
-test_script:
-  - cmd: cd %APPVEYOR_BUILD_FOLDER%/src/main.test/
-  - cmd: nuget install Appveyor.TestLogger -Version 2.0.0
-  - cmd: cd %APPVEYOR_BUILD_FOLDER%
-  - cmd: dotnet test ./src/main.test/wacs.test.csproj -c Release --test-adapter-path:. --logger:Appveyor 
-after_build:
-- ps: >-
-    cd $env:APPVEYOR_BUILD_FOLDER\build\
-
-    .\create-artifacts.ps1 $env:APPVEYOR_BUILD_FOLDER $env:APPVEYOR_BUILD_VERSION $env:PfxPassword
-
-    Get-ChildItem $env:APPVEYOR_BUILD_FOLDER\build\artifacts\ | Foreach-Object {
-        Push-AppveyorArtifact $_.FullName -FileName $_.Name
-    }
-deploy: off
-=======
-version: 2.1.15.{build}
-image: Visual Studio 2019
-platform: Any CPU
-shallow_clone: true
-dotnet_csproj:
-  patch: true
-  file: '**\*.csproj'
-  version: '{version}'
-  assembly_version: '{version}'
-  file_version: '{version}'
-environment:
-  PfxPassword:
-    secure: tC3u6WA0oWdjXzbLX61Ux2tBK0KhFTT9FgUZFn0Nx0pY045twcsFBvRL+Di6SE80Nc88xaM/xloHGUAQoIq4OANLNg0BEsDYPnhziZDiLBo=
-clone_script:
-  - cmd: >-
-      git clone -q --branch=%APPVEYOR_REPO_BRANCH% https://github.com/%APPVEYOR_REPO_NAME%.git %APPVEYOR_BUILD_FOLDER%
-      && cd %APPVEYOR_BUILD_FOLDER%
-      && git checkout -qf %APPVEYOR_REPO_COMMIT%
-      && git submodule update --init --recursive
-before_build:
-  - cmd: dotnet --version
-build_script:
-  - cmd: dotnet pack ./src/main/wacs.csproj -c "ReleasePluggable"
-  - cmd: dotnet publish ./src/main/wacs.csproj -c "Release" -r win-x64 /p:PublishSingleFile=true /p:PublishTrimmed=true
-  - cmd: dotnet publish ./src/main/wacs.csproj -c "Release" -r win-x86 /p:PublishSingleFile=true /p:PublishTrimmed=true
-  - cmd: dotnet publish ./src/main/wacs.csproj -c "Release" -r win-arm64 /p:PublishSingleFile=true /p:PublishTrimmed=true
-  - cmd: dotnet publish ./src/main/wacs.csproj -c "ReleasePluggable" -r win-x64 /p:PublishSingleFile=true
-  - cmd: dotnet publish ./src/main/wacs.csproj -c "ReleasePluggable" -r win-x86 /p:PublishSingleFile=true
-  - cmd: dotnet publish ./src/main/wacs.csproj -c "ReleasePluggable" -r win-arm64 /p:PublishSingleFile=true
-  - cmd: dotnet publish ./src/plugin.validation.dns.azure/wacs.validation.dns.azure.csproj -c Release
-  - cmd: dotnet publish ./src/plugin.validation.dns.dreamhost/wacs.validation.dns.dreamhost.csproj -c Release
-  - cmd: dotnet publish ./src/plugin.validation.dns.route53/wacs.validation.dns.route53.csproj -c Release
-  - cmd: dotnet publish ./src/plugin.validation.dns.luadns/wacs.validation.dns.luadns.csproj -c Release
-  - cmd: dotnet publish ./src/plugin.validation.dns.cloudflare/wacs.validation.dns.cloudflare.csproj -c Release
-  - cmd: dotnet publish ./src/plugin.validation.dns.digitalocean/wacs.validation.dns.digitalocean.csproj -c Release
-  - cmd: dotnet publish ./src/plugin.validation.dns.transip/wacs.validation.dns.transip.csproj -c Release
-  - cmd: dotnet publish ./src/plugin.store.keyvault/wacs.store.keyvault.csproj -c Release
-test_script:
-  - cmd: cd %APPVEYOR_BUILD_FOLDER%/src/main.test/
-  - cmd: nuget install Appveyor.TestLogger -Version 2.0.0
-  - cmd: cd %APPVEYOR_BUILD_FOLDER%
-  - cmd: dotnet test ./src/main.test/wacs.test.csproj -c Release --test-adapter-path:. --logger:Appveyor 
-after_build:
-- ps: >-
-    cd $env:APPVEYOR_BUILD_FOLDER\build\
-
-    .\create-artifacts.ps1 $env:APPVEYOR_BUILD_FOLDER $env:APPVEYOR_BUILD_VERSION $env:PfxPassword
-
-    Get-ChildItem $env:APPVEYOR_BUILD_FOLDER\build\artifacts\ | Foreach-Object {
-        Push-AppveyorArtifact $_.FullName -FileName $_.Name
-    }
-deploy: off
->>>>>>> 51d90ddb
+version: 2.1.16.{build}
+image: Visual Studio 2019
+platform: Any CPU
+shallow_clone: true
+dotnet_csproj:
+  patch: true
+  file: '**\*.csproj'
+  version: '{version}'
+  assembly_version: '{version}'
+  file_version: '{version}'
+environment:
+  PfxPassword:
+    secure: tC3u6WA0oWdjXzbLX61Ux2tBK0KhFTT9FgUZFn0Nx0pY045twcsFBvRL+Di6SE80Nc88xaM/xloHGUAQoIq4OANLNg0BEsDYPnhziZDiLBo=
+clone_script:
+  - cmd: >-
+      git clone -q --branch=%APPVEYOR_REPO_BRANCH% https://github.com/%APPVEYOR_REPO_NAME%.git %APPVEYOR_BUILD_FOLDER%
+      && cd %APPVEYOR_BUILD_FOLDER%
+      && git checkout -qf %APPVEYOR_REPO_COMMIT%
+      && git submodule update --init --recursive
+before_build:
+  - cmd: dotnet --version
+build_script:
+  - cmd: dotnet pack ./src/main/wacs.csproj -c "ReleasePluggable"
+  - cmd: dotnet publish ./src/main/wacs.csproj -c "Release" -r win-x64 /p:PublishSingleFile=true /p:PublishTrimmed=true
+  - cmd: dotnet publish ./src/main/wacs.csproj -c "Release" -r win-x86 /p:PublishSingleFile=true /p:PublishTrimmed=true
+  - cmd: dotnet publish ./src/main/wacs.csproj -c "Release" -r win-arm64 /p:PublishSingleFile=true /p:PublishTrimmed=true
+  - cmd: dotnet publish ./src/main/wacs.csproj -c "ReleasePluggable" -r win-x64 /p:PublishSingleFile=true
+  - cmd: dotnet publish ./src/main/wacs.csproj -c "ReleasePluggable" -r win-x86 /p:PublishSingleFile=true
+  - cmd: dotnet publish ./src/main/wacs.csproj -c "ReleasePluggable" -r win-arm64 /p:PublishSingleFile=true
+  - cmd: dotnet publish ./src/plugin.validation.dns.azure/wacs.validation.dns.azure.csproj -c Release
+  - cmd: dotnet publish ./src/plugin.validation.dns.dreamhost/wacs.validation.dns.dreamhost.csproj -c Release
+  - cmd: dotnet publish ./src/plugin.validation.dns.route53/wacs.validation.dns.route53.csproj -c Release
+  - cmd: dotnet publish ./src/plugin.validation.dns.luadns/wacs.validation.dns.luadns.csproj -c Release
+  - cmd: dotnet publish ./src/plugin.validation.dns.cloudflare/wacs.validation.dns.cloudflare.csproj -c Release
+  - cmd: dotnet publish ./src/plugin.validation.dns.digitalocean/wacs.validation.dns.digitalocean.csproj -c Release
+  - cmd: dotnet publish ./src/plugin.validation.dns.transip/wacs.validation.dns.transip.csproj -c Release
+  - cmd: dotnet publish ./src/plugin.store.keyvault/wacs.store.keyvault.csproj -c Release
+test_script:
+  - cmd: cd %APPVEYOR_BUILD_FOLDER%/src/main.test/
+  - cmd: nuget install Appveyor.TestLogger -Version 2.0.0
+  - cmd: cd %APPVEYOR_BUILD_FOLDER%
+  - cmd: dotnet test ./src/main.test/wacs.test.csproj -c Release --test-adapter-path:. --logger:Appveyor 
+after_build:
+- ps: >-
+    cd $env:APPVEYOR_BUILD_FOLDER\build\
+
+    .\create-artifacts.ps1 $env:APPVEYOR_BUILD_FOLDER $env:APPVEYOR_BUILD_VERSION $env:PfxPassword
+
+    Get-ChildItem $env:APPVEYOR_BUILD_FOLDER\build\artifacts\ | Foreach-Object {
+        Push-AppveyorArtifact $_.FullName -FileName $_.Name
+    }
+deploy: off