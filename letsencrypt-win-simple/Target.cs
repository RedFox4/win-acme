﻿using LetsEncrypt.ACME.Simple.Clients;
using LetsEncrypt.ACME.Simple.Configuration;
using LetsEncrypt.ACME.Simple.Plugins.TargetPlugins;
using LetsEncrypt.ACME.Simple.Plugins.ValidationPlugins;
using LetsEncrypt.ACME.Simple.Plugins.ValidationPlugins.Http;
using System;
using System.Collections.Generic;
using System.Globalization;
using System.Linq;
using System.Reflection;
using System.Text;

namespace LetsEncrypt.ACME.Simple
{
    public class Target
    {
        public string Host { get; set; }
        public bool? HostIsDns { get; set; }
        public bool? IIS { get; set; }
        public string WebRootPath { get; set; }
        public long SiteId { get; set; }
        public string ExcludeBindings { get; set; }
        public List<string> AlternativeNames { get; set; } = new List<string>();

        public string PluginName { get; set; } = IISClient.PluginName;
        public string ValidationPluginName { get; set; }
        public string TargetPluginName { get; set; }

        public Plugin Plugin => Program.Plugins.GetByName(Program.Plugins.Legacy, PluginName);

        // Plugin specific options
        public AzureOptions AzureOptions { get; set; }
        public FtpOptions FtpOptions { get; set; }
        public WebDavOptions WebDavOptions { get; set; }

        public override string ToString() {
            var x = new StringBuilder();
            x.Append($"[{PluginName}] ");
            if (!AlternativeNames.Contains(Host))
            {
                x.Append($"{Host} ");
            }
            if (SiteId > 0)
            {
                x.Append($"(SiteId {SiteId}) ");
            }
            x.Append("[");
            var num = AlternativeNames.Count();
            if (num > 0)
            {
                x.Append($"{num} binding");
                if (num > 1)
                {
                    x.Append($"s");
                }
                x.Append($" - {AlternativeNames.First()}");
                if (num > 1)
                {
                    x.Append($", ...");
                }
                x.Append($" ");
            }
            if (!string.IsNullOrWhiteSpace(WebRootPath))
            {
                x.Append($"@ {WebRootPath}");
            }
            x.Append("]");
            return x.ToString();
        }

<<<<<<< HEAD
        public List<string> GetHosts(bool unicode)
        {
            var hosts = new List<string>();
            if (HostIsDns == true)
            {
                hosts.Add(Host);
            }
            if (AlternativeNames != null && AlternativeNames.Any())
            {
                hosts.AddRange(AlternativeNames);
            }
            var exclude = new List<string>();
            if (!string.IsNullOrEmpty(ExcludeBindings))
            {
                exclude = ExcludeBindings.Split(',').Select(x => x.ToLower().Trim()).ToList();
            }

            var filtered = hosts.
                Where(x => !string.IsNullOrWhiteSpace(x)).
                Distinct().
                Except(exclude);

            if (unicode)
            {
                var idn = new IdnMapping();
                filtered = filtered.Select(x => idn.GetUnicode(x));
            }

            if (filtered.Count() == 0)
            {
                Program.Log.Error("No DNS identifiers found.");
                throw new Exception("No DNS identifiers found.");
            }
            else if (filtered.Count() > Settings.maxNames)
            {
                Program.Log.Error("Too many hosts for a single certificate. Let's Encrypt has a maximum of {maxNames}.", Settings.maxNames);
                throw new Exception($"Too many hosts for a single certificate. Let's Encrypt has a maximum of {Settings.maxNames}.");
            }

            return filtered.ToList();
=======
        public List<string> GetHosts(bool unicode)
        {
            var hosts = new List<string>();
            if (HostIsDns == true)
            {
                hosts.Add(Host);
            }
            if (AlternativeNames != null && AlternativeNames.Any())
            {
                hosts.AddRange(AlternativeNames);
            }
            var exclude = new List<string>();
            if (!string.IsNullOrEmpty(ExcludeBindings))
            {
                exclude = ExcludeBindings.Split(',').Select(x => x.ToLower().Trim()).ToList();
            }

            var filtered = hosts.
                Where(x => !string.IsNullOrWhiteSpace(x)).
                Distinct().
                Except(exclude);

            if (unicode)
            {
                var idn = new IdnMapping();
                filtered = filtered.Select(x => idn.GetUnicode(x));
            }

            if (filtered.Count() == 0)
            {
                Program.Log.Error("No DNS identifiers found.");
                throw new Exception("No DNS identifiers found.");
            }
            else if (filtered.Count() > Settings.maxNames)
            {
                Program.Log.Error("Too many hosts for a single certificate. Let's Encrypt has a maximum of {maxNames}.", Settings.maxNames);
                throw new Exception($"Too many hosts for a single certificate. Let's Encrypt has a maximum of {Settings.maxNames}.");
            }

            return filtered.ToList();
        }

        /// <summary>
        /// Get the TargetPlugin which was used (or can be assumed to have been used) to create this
        /// ScheduledRenewal
        /// </summary>
        /// <returns></returns>
        public ITargetPlugin GetTargetPlugin()
        {
            if (string.IsNullOrWhiteSpace(TargetPluginName))
            {
                switch (PluginName)
                {
                    case IISClient.PluginName:
                        if (HostIsDns == false) {
                            TargetPluginName = nameof(IISSite);
                        } else {
                            TargetPluginName = nameof(IISBinding);
                        }
                        break;
                    case IISSiteServerPlugin.PluginName:
                        TargetPluginName = nameof(IISSites);
                        break;
                    case ScriptClient.PluginName:
                        TargetPluginName = nameof(IISBinding);
                        break;
                }
            }
            return Program.Plugins.GetByName(Program.Plugins.Target, TargetPluginName);
        }

        /// <summary>
        /// Get the TargetPlugin which was used (or can be assumed to have been used) to create this
        /// ScheduledRenewal
        /// </summary>
        /// <returns></returns>
        public IValidationPlugin GetValidationPlugin()
        {
            if (ValidationPluginName == null)
            {
                ValidationPluginName = nameof(FileSystem);
            }
            var validationPluginBase = Program.Plugins.GetByName(Program.Plugins.Validation, ValidationPluginName);
            if (validationPluginBase == null)
            {
                Program.Log.Error("Unable to find validation plugin {ValidationPluginName}", ValidationPluginName);
                return null;
            }
            return validationPluginBase.CreateInstance(this);
>>>>>>> af1517e5
        }
    }
}<|MERGE_RESOLUTION|>--- conflicted
+++ resolved
@@ -1,15 +1,15 @@
-﻿using LetsEncrypt.ACME.Simple.Clients;
-using LetsEncrypt.ACME.Simple.Configuration;
-using LetsEncrypt.ACME.Simple.Plugins.TargetPlugins;
-using LetsEncrypt.ACME.Simple.Plugins.ValidationPlugins;
-using LetsEncrypt.ACME.Simple.Plugins.ValidationPlugins.Http;
+﻿using LetsEncrypt.ACME.Simple.Clients;
+using LetsEncrypt.ACME.Simple.Configuration;
+using LetsEncrypt.ACME.Simple.Plugins.TargetPlugins;
+using LetsEncrypt.ACME.Simple.Plugins.ValidationPlugins;
+using LetsEncrypt.ACME.Simple.Plugins.ValidationPlugins.Http;
 using System;
 using System.Collections.Generic;
-using System.Globalization;
+using System.Globalization;
 using System.Linq;
 using System.Reflection;
-using System.Text;
-
+using System.Text;
+
 namespace LetsEncrypt.ACME.Simple
 {
     public class Target
@@ -26,180 +26,137 @@
         public string ValidationPluginName { get; set; }
         public string TargetPluginName { get; set; }
 
-        public Plugin Plugin => Program.Plugins.GetByName(Program.Plugins.Legacy, PluginName);
-
-        // Plugin specific options
+        public Plugin Plugin => Program.Plugins.GetByName(Program.Plugins.Legacy, PluginName);
+
+        // Plugin specific options
         public AzureOptions AzureOptions { get; set; }
         public FtpOptions FtpOptions { get; set; }
         public WebDavOptions WebDavOptions { get; set; }
 
-        public override string ToString() {
-            var x = new StringBuilder();
-            x.Append($"[{PluginName}] ");
-            if (!AlternativeNames.Contains(Host))
-            {
-                x.Append($"{Host} ");
-            }
-            if (SiteId > 0)
-            {
-                x.Append($"(SiteId {SiteId}) ");
-            }
-            x.Append("[");
-            var num = AlternativeNames.Count();
-            if (num > 0)
-            {
-                x.Append($"{num} binding");
-                if (num > 1)
-                {
-                    x.Append($"s");
-                }
-                x.Append($" - {AlternativeNames.First()}");
-                if (num > 1)
-                {
-                    x.Append($", ...");
-                }
-                x.Append($" ");
-            }
-            if (!string.IsNullOrWhiteSpace(WebRootPath))
-            {
-                x.Append($"@ {WebRootPath}");
-            }
-            x.Append("]");
-            return x.ToString();
+        public override string ToString() {
+            var x = new StringBuilder();
+            x.Append($"[{PluginName}] ");
+            if (!AlternativeNames.Contains(Host))
+            {
+                x.Append($"{Host} ");
+            }
+            if (SiteId > 0)
+            {
+                x.Append($"(SiteId {SiteId}) ");
+            }
+            x.Append("[");
+            var num = AlternativeNames.Count();
+            if (num > 0)
+            {
+                x.Append($"{num} binding");
+                if (num > 1)
+                {
+                    x.Append($"s");
+                }
+                x.Append($" - {AlternativeNames.First()}");
+                if (num > 1)
+                {
+                    x.Append($", ...");
+                }
+                x.Append($" ");
+            }
+            if (!string.IsNullOrWhiteSpace(WebRootPath))
+            {
+                x.Append($"@ {WebRootPath}");
+            }
+            x.Append("]");
+            return x.ToString();
         }
 
-<<<<<<< HEAD
-        public List<string> GetHosts(bool unicode)
-        {
-            var hosts = new List<string>();
-            if (HostIsDns == true)
-            {
-                hosts.Add(Host);
-            }
-            if (AlternativeNames != null && AlternativeNames.Any())
-            {
-                hosts.AddRange(AlternativeNames);
-            }
-            var exclude = new List<string>();
-            if (!string.IsNullOrEmpty(ExcludeBindings))
-            {
-                exclude = ExcludeBindings.Split(',').Select(x => x.ToLower().Trim()).ToList();
-            }
-
-            var filtered = hosts.
-                Where(x => !string.IsNullOrWhiteSpace(x)).
-                Distinct().
-                Except(exclude);
-
-            if (unicode)
-            {
-                var idn = new IdnMapping();
-                filtered = filtered.Select(x => idn.GetUnicode(x));
-            }
-
-            if (filtered.Count() == 0)
-            {
-                Program.Log.Error("No DNS identifiers found.");
-                throw new Exception("No DNS identifiers found.");
-            }
-            else if (filtered.Count() > Settings.maxNames)
-            {
-                Program.Log.Error("Too many hosts for a single certificate. Let's Encrypt has a maximum of {maxNames}.", Settings.maxNames);
-                throw new Exception($"Too many hosts for a single certificate. Let's Encrypt has a maximum of {Settings.maxNames}.");
-            }
-
-            return filtered.ToList();
-=======
-        public List<string> GetHosts(bool unicode)
-        {
-            var hosts = new List<string>();
-            if (HostIsDns == true)
-            {
-                hosts.Add(Host);
-            }
-            if (AlternativeNames != null && AlternativeNames.Any())
-            {
-                hosts.AddRange(AlternativeNames);
-            }
-            var exclude = new List<string>();
-            if (!string.IsNullOrEmpty(ExcludeBindings))
-            {
-                exclude = ExcludeBindings.Split(',').Select(x => x.ToLower().Trim()).ToList();
-            }
-
-            var filtered = hosts.
-                Where(x => !string.IsNullOrWhiteSpace(x)).
-                Distinct().
-                Except(exclude);
-
-            if (unicode)
-            {
-                var idn = new IdnMapping();
-                filtered = filtered.Select(x => idn.GetUnicode(x));
-            }
-
-            if (filtered.Count() == 0)
-            {
-                Program.Log.Error("No DNS identifiers found.");
-                throw new Exception("No DNS identifiers found.");
-            }
-            else if (filtered.Count() > Settings.maxNames)
-            {
-                Program.Log.Error("Too many hosts for a single certificate. Let's Encrypt has a maximum of {maxNames}.", Settings.maxNames);
-                throw new Exception($"Too many hosts for a single certificate. Let's Encrypt has a maximum of {Settings.maxNames}.");
-            }
-
-            return filtered.ToList();
-        }
-
-        /// <summary>
-        /// Get the TargetPlugin which was used (or can be assumed to have been used) to create this
-        /// ScheduledRenewal
-        /// </summary>
+        public List<string> GetHosts(bool unicode)
+        {
+            var hosts = new List<string>();
+            if (HostIsDns == true)
+            {
+                hosts.Add(Host);
+            }
+            if (AlternativeNames != null && AlternativeNames.Any())
+            {
+                hosts.AddRange(AlternativeNames);
+            }
+            var exclude = new List<string>();
+            if (!string.IsNullOrEmpty(ExcludeBindings))
+            {
+                exclude = ExcludeBindings.Split(',').Select(x => x.ToLower().Trim()).ToList();
+            }
+
+            var filtered = hosts.
+                Where(x => !string.IsNullOrWhiteSpace(x)).
+                Distinct().
+                Except(exclude);
+
+            if (unicode)
+            {
+                var idn = new IdnMapping();
+                filtered = filtered.Select(x => idn.GetUnicode(x));
+            }
+
+            if (filtered.Count() == 0)
+            {
+                Program.Log.Error("No DNS identifiers found.");
+                throw new Exception("No DNS identifiers found.");
+            }
+            else if (filtered.Count() > Settings.maxNames)
+            {
+                Program.Log.Error("Too many hosts for a single certificate. Let's Encrypt has a maximum of {maxNames}.", Settings.maxNames);
+                throw new Exception($"Too many hosts for a single certificate. Let's Encrypt has a maximum of {Settings.maxNames}.");
+            }
+
+            return filtered.ToList();
+        }
+
+        /// <summary>
+        /// Get the TargetPlugin which was used (or can be assumed to have been used) to create this
+        /// ScheduledRenewal
+        /// </summary>
         /// <returns></returns>
-        public ITargetPlugin GetTargetPlugin()
-        {
-            if (string.IsNullOrWhiteSpace(TargetPluginName))
-            {
-                switch (PluginName)
-                {
-                    case IISClient.PluginName:
-                        if (HostIsDns == false) {
-                            TargetPluginName = nameof(IISSite);
-                        } else {
-                            TargetPluginName = nameof(IISBinding);
-                        }
-                        break;
-                    case IISSiteServerPlugin.PluginName:
-                        TargetPluginName = nameof(IISSites);
-                        break;
-                    case ScriptClient.PluginName:
-                        TargetPluginName = nameof(IISBinding);
-                        break;
-                }
-            }
-            return Program.Plugins.GetByName(Program.Plugins.Target, TargetPluginName);
-        }
-
-        /// <summary>
-        /// Get the TargetPlugin which was used (or can be assumed to have been used) to create this
-        /// ScheduledRenewal
-        /// </summary>
+        public ITargetPlugin GetTargetPlugin()
+        {
+            if (string.IsNullOrWhiteSpace(TargetPluginName))
+            {
+                switch (PluginName)
+                {
+                    case IISClient.PluginName:
+                        if (HostIsDns == false) {
+                            TargetPluginName = nameof(IISSite);
+                        } else {
+                            TargetPluginName = nameof(IISBinding);
+                        }
+                        break;
+                    case IISSiteServerPlugin.PluginName:
+                        TargetPluginName = nameof(IISSites);
+                        break;
+                    case ScriptClient.PluginName:
+                        TargetPluginName = nameof(IISBinding);
+                        break;
+                }
+            }
+            return Program.Plugins.GetByName(Program.Plugins.Target, TargetPluginName);
+        }
+
+        /// <summary>
+        /// Get the TargetPlugin which was used (or can be assumed to have been used) to create this
+        /// ScheduledRenewal
+        /// </summary>
         /// <returns></returns>
-        public IValidationPlugin GetValidationPlugin()
-        {
-            if (ValidationPluginName == null)
-            {
-                ValidationPluginName = nameof(FileSystem);
-            }
-            var validationPluginBase = Program.Plugins.GetByName(Program.Plugins.Validation, ValidationPluginName);
-            if (validationPluginBase == null)
-            {
-                Program.Log.Error("Unable to find validation plugin {ValidationPluginName}", ValidationPluginName);
-                return null;
-            }
-            return validationPluginBase.CreateInstance(this);
->>>>>>> af1517e5
+        public IValidationPlugin GetValidationPlugin()
+        {
+            if (ValidationPluginName == null)
+            {
+                ValidationPluginName = nameof(FileSystem);
+            }
+            var validationPluginBase = Program.Plugins.GetByName(Program.Plugins.Validation, ValidationPluginName);
+            if (validationPluginBase == null)
+            {
+                Program.Log.Error("Unable to find validation plugin {ValidationPluginName}", ValidationPluginName);
+                return null;
+            }
+            return validationPluginBase.CreateInstance(this);
         }
     }
 }