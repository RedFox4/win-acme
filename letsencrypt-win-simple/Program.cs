--- conflicted
+++ resolved
@@ -9,11 +9,11 @@
 using ACMESharp;
 using ACMESharp.JOSE;
 using CommandLine;
-using LetsEncrypt.ACME.Simple.Services;
-using static LetsEncrypt.ACME.Simple.Services.InputService;
-using LetsEncrypt.ACME.Simple.Extensions;
-using LetsEncrypt.ACME.Simple.Plugins.ValidationPlugins;
-using LetsEncrypt.ACME.Simple.Plugins.ValidationPlugins.Http;
+using LetsEncrypt.ACME.Simple.Services;
+using static LetsEncrypt.ACME.Simple.Services.InputService;
+using LetsEncrypt.ACME.Simple.Extensions;
+using LetsEncrypt.ACME.Simple.Plugins.ValidationPlugins;
+using LetsEncrypt.ACME.Simple.Plugins.ValidationPlugins.Http;
 
 namespace LetsEncrypt.ACME.Simple
 {
@@ -22,364 +22,319 @@
         private const string _clientName = "letsencrypt-win-simple";
         private static float _renewalPeriod = 60;
         private static string _configPath;
-        private static AcmeClient _client;
-        private static Settings _settings;
-        private static InputService _input;
-        private static TaskSchedulerService _taskScheduler;
-        private static CertificateService _certificateService;
-
-        public static Options Options;
-        public static LogService Log;
+        private static AcmeClient _client;
+        private static Settings _settings;
+        private static InputService _input;
+        private static TaskSchedulerService _taskScheduler;
+        private static CertificateService _certificateService;
+
+        public static Options Options;
+        public static LogService Log;
         public static PluginService Plugins;
 
         static bool IsElevated => new WindowsPrincipal(WindowsIdentity.GetCurrent()).IsInRole(WindowsBuiltInRole.Administrator);
         static bool IsNET45 => Type.GetType("System.Reflection.ReflectionContext", false) != null;
 
         private static void Main(string[] args)
-        {
-            Log = new LogService();
-            if (!TryParseOptions(args)) {
-                return;
-            }
-            if (Options.Verbose) {
-                Log.SetVerbose();
-            }
-            if (Options.Test) {
-                SetTestParameters();
-            }
-
-            Plugins = new PluginService();
+        {
+            Log = new LogService();
+            if (!TryParseOptions(args)) {
+                return;
+            }
+            if (Options.Verbose) {
+                Log.SetVerbose();
+            }
+            if (Options.Test) {
+                SetTestParameters();
+            }
+
+            Plugins = new PluginService();
             ParseRenewalPeriod();
             ParseCentralSslStore();
             CreateConfigPath();
-
-            // Basic services
-            _settings = new Settings(Log, _clientName, Options.BaseUri);
-            _input = new InputService(Options, Log, _settings.HostsPerPage());
-            _taskScheduler = new TaskSchedulerService(Options, _input, Log, _clientName);
-
-            // .NET Framework check
-            if (!IsNET45) {
-                Log.Error(".NET Framework 4.5 or higher is required for this app");
-                return;
-            }
-
-            // Configure AcmeClient
-            var signer = new RS256Signer();
-            signer.Init();
-            _client = new AcmeClient(new Uri(Options.BaseUri), new AcmeServerDirectory(), signer);
-            ConfigureAcmeClient(_client);
-            _certificateService = new CertificateService(Options, Log, _client, _configPath);
-            ServicePointManager.SecurityProtocol = SecurityProtocolType.Tls | SecurityProtocolType.Tls11 | SecurityProtocolType.Tls12;
-
-            _input.ShowBanner();
-
+
+            // Basic services
+            _settings = new Settings(Log, _clientName, Options.BaseUri);
+            _input = new InputService(Options, Log, _settings.HostsPerPage());
+            _taskScheduler = new TaskSchedulerService(Options, _input, Log, _clientName);
+
+            // .NET Framework check
+            if (!IsNET45) {
+                Log.Error(".NET Framework 4.5 or higher is required for this app");
+                return;
+            }
+
+            // Configure AcmeClient
+            var signer = new RS256Signer();
+            signer.Init();
+            _client = new AcmeClient(new Uri(Options.BaseUri), new AcmeServerDirectory(), signer);
+            ConfigureAcmeClient(_client);
+            _certificateService = new CertificateService(Options, Log, _client, _configPath);
+            ServicePointManager.SecurityProtocol = SecurityProtocolType.Tls | SecurityProtocolType.Tls11 | SecurityProtocolType.Tls12;
+
+            _input.ShowBanner();
+
             if (Options.ForceRenewal) {
-                Options.Renew = true;
+                Options.Renew = true;
             }
             bool retry = false;
             do {
-                try {
-                    if (Options.Renew) {
-                        CheckRenewals();
-                    } else if (!string.IsNullOrEmpty(Options.Plugin)) {
-                        CreateNewCertifcateUnattended();
-                    } else {
-                        MainMenu();
-                    }
-                    retry = false; // Success, no exceptions
-                } catch (AcmeClient.AcmeWebException awe) {
-                    Environment.ExitCode = awe.HResult;
-                    Log.Debug("AcmeWebException {@awe}", awe);
-                    Log.Error("ACME Server Returned: {acmeWebExceptionMessage} - Response: {acmeWebExceptionResponse}", awe.Message, awe.Response.ContentAsString);
-                } catch (AcmeException ae) {
-                    Environment.ExitCode = ae.HResult;
-                    Log.Debug("AcmeException {@ae}", ae);
-                    Log.Error("AcmeException {@ae}", ae.Message);
-                } catch (Exception e) {
+                try {
+                    if (Options.Renew) {
+                        CheckRenewals();
+                    } else if (!string.IsNullOrEmpty(Options.Plugin)) {
+                        CreateNewCertifcateUnattended();
+                    } else {
+                        MainMenu();
+                    }
+                    retry = false; // Success, no exceptions
+                } catch (AcmeClient.AcmeWebException awe) {
+                    Environment.ExitCode = awe.HResult;
+                    Log.Debug("AcmeWebException {@awe}", awe);
+                    Log.Error("ACME Server Returned: {acmeWebExceptionMessage} - Response: {acmeWebExceptionResponse}", awe.Message, awe.Response.ContentAsString);
+                } catch (AcmeException ae) {
+                    Environment.ExitCode = ae.HResult;
+                    Log.Debug("AcmeException {@ae}", ae);
+                    Log.Error("AcmeException {@ae}", ae.Message);
+                } catch (Exception e) {
                     Environment.ExitCode = e.HResult;
-                    Log.Debug("Exception {@e}", e);
+                    Log.Debug("Exception {@e}", e);
                     Log.Error("Exception {@e}", e.Message);
                 }
                 if (!Options.CloseOnFinish && (!Options.Renew || Options.Test)) {
-                    Environment.ExitCode = 0;
-                    retry = true;
+                    Environment.ExitCode = 0;
+                    retry = true;
                 }
             } while (retry);
-        }
-
-        /// <summary>
-        /// Main user experience
+        }
+
+        /// <summary>
+        /// Main user experience
+        /// </summary>
+        private static void MainMenu()
+        {
+            var options = new List<Choice<Action>>();
+            options.Add(Choice.Create<Action>(() => CreateNewCertificate(), "Create new certificate", "N"));
+            options.Add(Choice.Create<Action>(() => ListRenewals(), "List scheduled renewals", "L"));
+
+            options.Add(Choice.Create<Action>(() => {
+                Options.Renew = true;
+                CheckRenewals();
+                Options.Renew = false;
+            }, "Renew scheduled", "R"));
+
+            options.Add(Choice.Create<Action>(() => {
+                var target = _input.ChooseFromList("Which renewal would you like to run?",
+                    _settings.Renewals,
+                    x => Choice.Create(x),
+                    true);
+                if (target != null) {
+                    Options.Renew = true;
+                    Options.ForceRenewal = true;
+                    ProcessRenewal(_settings.Renewals.ToList(), DateTime.Now, target);
+                    Options.Renew = false;
+                    Options.ForceRenewal = false;
+                }
+            }, "Renew specific", "S"));
+
+            options.Add(Choice.Create<Action>(() => {
+                Options.Renew = true;
+                Options.ForceRenewal = true;
+                CheckRenewals();
+                Options.Renew = false;
+                Options.ForceRenewal = false;
+            }, "Renew *all*", "A"));
+
+            options.Add(Choice.Create<Action>(() => {
+                var target = _input.ChooseFromList("Which renewal would you like to cancel?", 
+                    _settings.Renewals, 
+                    x => Choice.Create(x), 
+                    true);
+
+                if (target != null) {
+                    if (_input.PromptYesNo($"Are you sure you want to delete {target}")) {
+                        _settings.Renewals = _settings.Renewals.Except(new[] { target });
+                        Log.Warning("Renewal {target} cancelled at user request", target);
+                    }
+                }
+            }, "Cancel scheduled renewal", "C"));
+
+            options.Add(Choice.Create<Action>(() => {
+                ListRenewals();
+                if (_input.PromptYesNo("Are you sure you want to delete all of these?")) {
+                    _settings.Renewals = new List<ScheduledRenewal>();
+                    Log.Warning("All scheduled renewals cancelled at user request");
+                }
+            }, "Cancel *all* scheduled renewals", "X"));
+
+            options.Add(Choice.Create<Action>(() => {
+                Options.CloseOnFinish = true;
+                Options.Test = false;
+            }, "Quit", "Q"));
+
+            _input.ChooseFromList("Please choose from the menu", options, false).Invoke();
+        }
+
+        /// <summary>
+        /// Create a new plug in unattended mode, triggered by the --plugin command line switch
         /// </summary>
-        private static void MainMenu()
-        {
-            var options = new List<Choice<Action>>();
-            options.Add(Choice.Create<Action>(() => CreateNewCertificate(), "Create new certificate", "N"));
-            options.Add(Choice.Create<Action>(() => ListRenewals(), "List scheduled renewals", "L"));
-
-            options.Add(Choice.Create<Action>(() => {
-                Options.Renew = true;
-                CheckRenewals();
-                Options.Renew = false;
-            }, "Renew scheduled", "R"));
-
-            options.Add(Choice.Create<Action>(() => {
-                var target = _input.ChooseFromList("Which renewal would you like to run?",
-                    _settings.Renewals,
-                    x => Choice.Create(x),
-                    true);
-                if (target != null) {
-                    Options.Renew = true;
-                    Options.ForceRenewal = true;
-                    ProcessRenewal(_settings.Renewals.ToList(), DateTime.Now, target);
-                    Options.Renew = false;
-                    Options.ForceRenewal = false;
-                }
-            }, "Renew specific", "S"));
-
-            options.Add(Choice.Create<Action>(() => {
-                Options.Renew = true;
-                Options.ForceRenewal = true;
-                CheckRenewals();
-                Options.Renew = false;
-                Options.ForceRenewal = false;
-            }, "Renew *all*", "A"));
-
-            options.Add(Choice.Create<Action>(() => {
-                var target = _input.ChooseFromList("Which renewal would you like to cancel?", 
-                    _settings.Renewals, 
-                    x => Choice.Create(x), 
-                    true);
-
-                if (target != null) {
-                    if (_input.PromptYesNo($"Are you sure you want to delete {target}")) {
-                        _settings.Renewals = _settings.Renewals.Except(new[] { target });
-                        Log.Warning("Renewal {target} cancelled at user request", target);
-                    }
-                }
-            }, "Cancel scheduled renewal", "C"));
-
-            options.Add(Choice.Create<Action>(() => {
-                ListRenewals();
-                if (_input.PromptYesNo("Are you sure you want to delete all of these?")) {
-                    _settings.Renewals = new List<ScheduledRenewal>();
-                    Log.Warning("All scheduled renewals cancelled at user request");
-                }
-            }, "Cancel *all* scheduled renewals", "X"));
-
-            options.Add(Choice.Create<Action>(() => {
-                Options.CloseOnFinish = true;
-                Options.Test = false;
-            }, "Quit", "Q"));
-
-            _input.ChooseFromList("Please choose from the menu", options, false).Invoke();
-        }
-
-        /// <summary>
-        /// Create a new plug in unattended mode, triggered by the --plugin command line switch
+        private static void CreateNewCertifcateUnattended()
+        {
+            Log.Information(true, "Running in unattended mode.", Options.Plugin);
+            Options.CloseOnFinish = true;
+
+            var targetPlugin = Plugins.GetByName(Plugins.Target, Options.Plugin);
+            if (targetPlugin == null)
+            {
+                Log.Error("Target plugin {name} not found.", Options.Plugin);
+                return;
+            }
+
+            var target = targetPlugin.Default(Options);
+            if (target == null)
+            {
+                Log.Error("Plugin {name} was unable to generate a target", Options.Plugin);
+                return;
+            }
+
+            IValidationPlugin validationPlugin = null;
+            if (!string.IsNullOrWhiteSpace(Options.Validation))
+            {
+                validationPlugin = Plugins.GetByName(Plugins.Validation, Options.Validation);
+                if (validationPlugin == null)
+                {
+                    Log.Error("Validation plugin {name} not found.", Options.Validation);
+                    return;
+                }
+            }
+            else
+            {
+                validationPlugin = Plugins.GetByName(Plugins.Validation, nameof(FileSystem));
+            }
+            target.ValidationPluginName = $"{validationPlugin.ChallengeType}.{validationPlugin.Name}";
+            validationPlugin.Default(Options, target);
+            target.Plugin.Auto(target);
+        }
+
+        /// <summary>
+        /// Print a list of scheduled renewals
         /// </summary>
-        private static void CreateNewCertifcateUnattended()
-        {
-            Log.Information(true, "Running in unattended mode.", Options.Plugin);
-            Options.CloseOnFinish = true;
-
-            var targetPlugin = Plugins.GetByName(Plugins.Target, Options.Plugin);
-            if (targetPlugin == null)
-            {
-                Log.Error("Target plugin {name} not found.", Options.Plugin);
-                return;
-            }
-
-            var target = targetPlugin.Default(Options);
-            if (target == null)
-            {
-                Log.Error("Plugin {name} was unable to generate a target", Options.Plugin);
-                return;
-            }
-
-            IValidationPlugin validationPlugin = null;
-            if (!string.IsNullOrWhiteSpace(Options.Validation))
-            {
-                validationPlugin = Plugins.GetByName(Plugins.Validation, Options.Validation);
-                if (validationPlugin == null)
-                {
-                    Log.Error("Validation plugin {name} not found.", Options.Validation);
-                    return;
-                }
-            }
-            else
-            {
-                validationPlugin = Plugins.GetByName(Plugins.Validation, nameof(FileSystem));
-            }
-            target.ValidationPluginName = $"{validationPlugin.ChallengeType}.{validationPlugin.Name}";
-            validationPlugin.Default(Options, target);
-            target.Plugin.Auto(target);
-        }
-
-        /// <summary>
-        /// Print a list of scheduled renewals
+        private static void ListRenewals()
+        {
+            _input.WritePagedList(_settings.Renewals.Select(x => Choice.Create(x)));
+        }
+
+        /// <summary>
+        /// Interactive creation of new certificate
         /// </summary>
-        private static void ListRenewals()
-        {
-            _input.WritePagedList(_settings.Renewals.Select(x => Choice.Create(x)));
-        }
-
-        /// <summary>
-        /// Interactive creation of new certificate
-        /// </summary>
-        private static void CreateNewCertificate()
-        {
-            // List options for generating new certificates
-            var targetPlugin = _input.ChooseFromList(
-                "Which kind of certificate would you like to create?", 
-                Plugins.Target, 
-                x => Choice.Create(x, description: x.Description),
-                true);
-            if (targetPlugin == null) return;
-
-            var target = targetPlugin.Aquire(Options, _input);
-            if (target == null) {
-                Log.Error("Plugin {Plugin} did not generate a target", targetPlugin.Name);
-                return;
-            } else {
-                Log.Verbose("Plugin {Plugin} generated target {target}", targetPlugin.Name, target);
-            }
-
-            // Choose validation method
-            var validationPlugin = _input.ChooseFromList(
-                "How would you like to validate this certificate?",
-                Plugins.Validation.Where(x => x.CanValidate(target)),
-                x => Choice.Create(x, description: $"[{x.ChallengeType}] {x.Description}"), 
-                false);
-
-            target.ValidationPluginName = $"{validationPlugin.ChallengeType}.{validationPlugin.Name}";
-            validationPlugin.Aquire(Options, _input, target);
-            target.Plugin.Auto(target);
-        }
-
+        private static void CreateNewCertificate()
+        {
+            // List options for generating new certificates
+            var targetPlugin = _input.ChooseFromList(
+                "Which kind of certificate would you like to create?", 
+                Plugins.Target, 
+                x => Choice.Create(x, description: x.Description),
+                true);
+            if (targetPlugin == null) return;
+
+            var target = targetPlugin.Aquire(Options, _input);
+            if (target == null) {
+                Log.Error("Plugin {Plugin} did not generate a target", targetPlugin.Name);
+                return;
+            } else {
+                Log.Verbose("Plugin {Plugin} generated target {target}", targetPlugin.Name, target);
+            }
+
+            // Choose validation method
+            var validationPlugin = _input.ChooseFromList(
+                "How would you like to validate this certificate?",
+                Plugins.Validation.Where(x => x.CanValidate(target)),
+                x => Choice.Create(x, description: $"[{x.ChallengeType}] {x.Description}"), 
+                false);
+
+            target.ValidationPluginName = $"{validationPlugin.ChallengeType}.{validationPlugin.Name}";
+            validationPlugin.Aquire(Options, _input, target);
+            target.Plugin.Auto(target);
+        }
+
         private static bool TryParseOptions(string[] args)
         {
             try
             {
-                var commandLineParseResult = Parser.Default.ParseArguments<Options>(args).
-                    WithNotParsed((errors) =>
-                    {
-                        foreach (var error in errors)
-                        {
-                            switch (error.Tag)
-                            {
-                                case ErrorType.UnknownOptionError:
-                                    var unknownOption = (UnknownOptionError)error;
-                                    var token = unknownOption.Token.ToLower();
-                                    Log.Error("Unknown argument: {tag}", token);
-                                    break;
-                                case ErrorType.HelpRequestedError:
-                                case ErrorType.VersionRequestedError:
-                                    break;
-                                default:
-                                    Log.Error("Argument error: {tag}", error.Tag);
-                                    break;
-                            }
-                        }
-                    }).
-                    WithParsed((result) =>
-                    {
-                        Options = result;
-                        Log.Debug("Options: {@Options}", Options);
+                var commandLineParseResult = Parser.Default.ParseArguments<Options>(args).
+                    WithNotParsed((errors) =>
+                    {
+                        foreach (var error in errors)
+                        {
+                            switch (error.Tag)
+                            {
+                                case ErrorType.UnknownOptionError:
+                                    var unknownOption = (UnknownOptionError)error;
+                                    var token = unknownOption.Token.ToLower();
+                                    Log.Error("Unknown argument: {tag}", token);
+                                    break;
+                                case ErrorType.HelpRequestedError:
+                                case ErrorType.VersionRequestedError:
+                                    break;
+                                default:
+                                    Log.Error("Argument error: {tag}", error.Tag);
+                                    break;
+                            }
+                        }
+                    }).
+                    WithParsed((result) =>
+                    {
+                        Options = result;
+                        Log.Debug("Options: {@Options}", Options);
                     });
             }
             catch (Exception ex)
             {
                 Log.Error(ex, "Failed while parsing options.");
-            }
-            return Options != null;
-        }
-
-        private static void ConfigureAcmeClient(AcmeClient client)
-        {
-<<<<<<< HEAD
-            if (!string.IsNullOrWhiteSpace(Properties.Settings.Default.Proxy))
-            {
-                client.Proxy = new WebProxy(Properties.Settings.Default.Proxy);
-                Log.Warning("Proxying via {proxy}", Properties.Settings.Default.Proxy);
-            }
-
-            var signerPath = Path.Combine(_configPath, "Signer");
-            if (File.Exists(signerPath))
-                LoadSignerFromFile(client.Signer, signerPath);
-
-            _client.Init();
-            _client.BeforeGetResponseAction = (x) =>
-            {
-                Log.Debug("Send {method} request to {uri}", x.Method, x.RequestUri);
-            };
-            Log.Debug("Getting AcmeServerDirectory");
-            _client.GetDirectory(true);
-
-            var registrationPath = Path.Combine(_configPath, "Registration");
-            if (File.Exists(registrationPath))
-                LoadRegistrationFromFile(registrationPath);
-            else
-            {
-                string email = Options.EmailAddress;
-                if (string.IsNullOrWhiteSpace(email))
-                {
-                    email = _input.RequestString("Enter an email address (not public, used for renewal fail notices)");
-                }
-
-                string[] contacts = GetContacts(email);
-
-                AcmeRegistration registration = CreateRegistration(contacts);
-
-                if (!Options.AcceptTos && !Options.Renew)
-                {
-                    if (!_input.PromptYesNo($"Do you agree to {registration.TosLinkUri}?"))
-                        return;
-                }
-
-                UpdateRegistration();
-                SaveRegistrationToFile(registrationPath);
-                SaveSignerToFile(_client.Signer, signerPath);
-=======
-            client.Proxy = GetWebProxy();
-
-            var signerPath = Path.Combine(_configPath, "Signer");
-            if (File.Exists(signerPath))
-                LoadSignerFromFile(client.Signer, signerPath);
-
-            _client.Init();
-            _client.BeforeGetResponseAction = (x) =>
-            {
-                Log.Debug("Send {method} request to {uri}", x.Method, x.RequestUri);
-            };
-            Log.Debug("Getting AcmeServerDirectory");
-            _client.GetDirectory(true);
-
-            var registrationPath = Path.Combine(_configPath, "Registration");
-            if (File.Exists(registrationPath))
-                LoadRegistrationFromFile(registrationPath);
-            else
-            {
-                string email = Options.EmailAddress;
-                if (string.IsNullOrWhiteSpace(email))
-                {
-                    email = Input.RequestString("Enter an email address (not public, used for renewal fail notices)");
-                }
-
-                string[] contacts = GetContacts(email);
-
-                AcmeRegistration registration = CreateRegistration(contacts);
-
-                if (!Options.AcceptTos && !Options.Renew)
-                {
-                    if (!Input.PromptYesNo($"Do you agree to {registration.TosLinkUri}?"))
-                        return;
-                }
-
-                UpdateRegistration();
-                SaveRegistrationToFile(registrationPath);
-                SaveSignerToFile(_client.Signer, signerPath);
->>>>>>> f988346f
+            }
+            return Options != null;
+        }
+
+        private static void ConfigureAcmeClient(AcmeClient client)
+        {
+            client.Proxy = GetWebProxy();
+
+            var signerPath = Path.Combine(_configPath, "Signer");
+            if (File.Exists(signerPath))
+                LoadSignerFromFile(client.Signer, signerPath);
+
+            _client.Init();
+            _client.BeforeGetResponseAction = (x) =>
+            {
+                Log.Debug("Send {method} request to {uri}", x.Method, x.RequestUri);
+            };
+            Log.Debug("Getting AcmeServerDirectory");
+            _client.GetDirectory(true);
+
+            var registrationPath = Path.Combine(_configPath, "Registration");
+            if (File.Exists(registrationPath))
+                LoadRegistrationFromFile(registrationPath);
+            else
+            {
+                string email = Options.EmailAddress;
+                if (string.IsNullOrWhiteSpace(email))
+                {
+                    email = _input.RequestString("Enter an email address (not public, used for renewal fail notices)");
+                }
+
+                string[] contacts = GetContacts(email);
+
+                AcmeRegistration registration = CreateRegistration(contacts);
+
+                if (!Options.AcceptTos && !Options.Renew)
+                {
+                    if (!_input.PromptYesNo($"Do you agree to {registration.TosLinkUri}?"))
+                        return;
+                }
+
+                UpdateRegistration();
+                SaveRegistrationToFile(registrationPath);
+                SaveSignerToFile(_client.Signer, signerPath);
             }
         }
 
@@ -450,17 +405,17 @@
             string configBasePath = Properties.Settings.Default.ConfigurationPath;
 
             if (string.IsNullOrWhiteSpace(configBasePath))
-            {
-                // The default folder location for compatibility with v1.9.4 and before is 
-                // still the ApplicationData folder.
-                configBasePath = Environment.GetFolderPath(Environment.SpecialFolder.ApplicationData);
-
-                // However, if that folder doesn't exist already (so we are either a new install
-                // or a new user account), we choose the CommonApplicationData folder instead to
+            {
+                // The default folder location for compatibility with v1.9.4 and before is 
+                // still the ApplicationData folder.
+                configBasePath = Environment.GetFolderPath(Environment.SpecialFolder.ApplicationData);
+
+                // However, if that folder doesn't exist already (so we are either a new install
+                // or a new user account), we choose the CommonApplicationData folder instead to
                 // be more flexible in who runs the program (interactive or task scheduler).
-                if (!Directory.Exists(Path.Combine(configBasePath, _clientName)))
-                {
-                    configBasePath = Environment.GetFolderPath(Environment.SpecialFolder.CommonApplicationData);
+                if (!Directory.Exists(Path.Combine(configBasePath, _clientName)))
+                {
+                    configBasePath = Environment.GetFolderPath(Environment.SpecialFolder.CommonApplicationData);
                 }
             }
 
@@ -491,525 +446,104 @@
         }
 
         public static void Auto(Target binding)
-<<<<<<< HEAD
-        {
-            try
-            {
-                var auth = Authorize(binding);
-                if (auth.Status == "valid")
-                {
-                    OnAutoSuccess(binding);
-                }
-                else
-                {
-                    OnAutoFail(auth);
-                }
-            }
-            catch (AcmeException)
-            {
-                // Might want to do some logging/debugging here...
-                throw;
-            }
-        }
-
-        public static void OnAutoFail(AuthorizationState auth)
-        {
-            var errors = auth.Challenges.
-                Select(c => c.ChallengePart).
-                Where(cp => cp.Status == "invalid").
-                SelectMany(cp => cp.Error);
-
-            foreach (var error in errors)
-            {
-                Log.Error("ACME server reported {_key} {@value}", error.Key, error.Value);
-            }
-
-            throw new AuthorizationFailedException(auth, errors.Select(x => x.Value));
-        }
-
-        public static void OnAutoSuccess(Target binding)
-        {
-            var pfxFilename = _certificateService.GetCertificate(binding);
-
-            if (Options.Test && !Options.Renew)
-            {
-                if (!_input.PromptYesNo($"Do you want to install the .pfx into the Certificate Store/ Central SSL Store?"))
-                    return;
-            }
-
-            if (!Options.CentralSsl)
-            {
-                X509Store store;
-                X509Certificate2 certificate;
-                Log.Information("Installing Non-Central SSL Certificate in the certificate store");
-                _certificateService.InstallCertificate(binding, pfxFilename, out store, out certificate);
-                if (Options.Test && !Options.Renew)
-                {
-                    if (!_input.PromptYesNo($"Do you want to add/update the certificate to your server software?"))
-                        return;
-                }
-                Log.Information("Installing Non-Central SSL Certificate in server software");
-                binding.Plugin.Install(binding, pfxFilename, store, certificate);
-                if (!Options.KeepExisting)
-                {
-                    _certificateService.UninstallCertificate(binding.Host, out store, certificate);
-                }
-            }
-            else if (!Options.Renew || !Options.KeepExisting)
-            {
-                //If it is using centralized SSL, renewing, and replacing existing it needs to replace the existing binding.
-                Log.Information("Updating new Central SSL Certificate");
-                binding.Plugin.Install(binding);
-            }
-
-            if (Options.Test && !Options.Renew)
-            {
-                if (!_input.PromptYesNo($"Do you want to automatically renew this certificate in {_renewalPeriod} days? This will add a task scheduler task."))
-                    return;
-            }
-
-            if (!Options.Renew)
-            {
-                Log.Information("Adding renewal for {binding}", binding);
-                ScheduleRenewal(binding);
-            }
-        }
-
-        public static void ScheduleRenewal(Target target)
-        {
-            if (!Options.NoTaskScheduler)
+        {
+            try
+            {
+                var auth = Authorize(binding);
+                if (auth.Status == "valid")
+                {
+                    OnAutoSuccess(binding);
+                }
+                else
+                {
+                    OnAutoFail(auth);
+                }
+            }
+            catch (AcmeException)
+            {
+                // Might want to do some logging/debugging here...
+                throw;
+            }
+        }
+
+        public static void OnAutoFail(AuthorizationState auth)
+        {
+            var errors = auth.Challenges.
+                Select(c => c.ChallengePart).
+                Where(cp => cp.Status == "invalid").
+                SelectMany(cp => cp.Error);
+
+            foreach (var error in errors)
+            {
+                Log.Error("ACME server reported {_key} {@value}", error.Key, error.Value);
+            }
+
+            throw new AuthorizationFailedException(auth, errors.Select(x => x.Value));
+        }
+
+        public static void OnAutoSuccess(Target binding)
+        {
+            var pfxFilename = _certificateService.GetCertificate(binding);
+
+            if (Options.Test && !Options.Renew)
+            {
+                if (!_input.PromptYesNo($"Do you want to install the .pfx into the Certificate Store/ Central SSL Store?"))
+                    return;
+            }
+
+            if (!Options.CentralSsl)
+            {
+                X509Store store;
+                X509Certificate2 certificate;
+                Log.Information("Installing Non-Central SSL Certificate in the certificate store");
+                _certificateService.InstallCertificate(binding, pfxFilename, out store, out certificate);
+                if (Options.Test && !Options.Renew)
+                {
+                    if (!_input.PromptYesNo($"Do you want to add/update the certificate to your server software?"))
+                        return;
+                }
+                Log.Information("Installing Non-Central SSL Certificate in server software");
+                binding.Plugin.Install(binding, pfxFilename, store, certificate);
+                if (!Options.KeepExisting)
+                {
+                    _certificateService.UninstallCertificate(binding.Host, out store, certificate);
+                }
+            }
+            else if (!Options.Renew || !Options.KeepExisting)
+            {
+                //If it is using centralized SSL, renewing, and replacing existing it needs to replace the existing binding.
+                Log.Information("Updating new Central SSL Certificate");
+                binding.Plugin.Install(binding);
+            }
+
+            if (Options.Test && !Options.Renew)
+            {
+                if (!_input.PromptYesNo($"Do you want to automatically renew this certificate in {_renewalPeriod} days? This will add a task scheduler task."))
+                    return;
+            }
+
+            if (!Options.Renew)
+            {
+                Log.Information("Adding renewal for {binding}", binding);
+                ScheduleRenewal(binding);
+            }
+        }
+
+        public static void ScheduleRenewal(Target target)
+        {
+            if (!Options.NoTaskScheduler)
             {
                 _taskScheduler.EnsureTaskScheduler();
-            }
+            }
 
             var renewals = _settings.Renewals.ToList();
-=======
-        {
-            try
-            {
-                var auth = Authorize(binding);
-                if (auth.Status == "valid")
-                {
-                    OnAutoSuccess(binding);
-                }
-                else
-                {
-                    OnAutoFail(auth);
-                }
-            }
-            catch (AcmeException)
-            {
-                // Might want to do some logging/debugging here...
-                throw;
-            }
-        }
-
-        public static void OnAutoFail(AuthorizationState auth)
-        {
-            var errors = auth.Challenges.
-                Select(c => c.ChallengePart).
-                Where(cp => cp.Status == "invalid").
-                SelectMany(cp => cp.Error);
-
-            foreach (var error in errors)
-            {
-                Log.Error("ACME server reported {_key} {@value}", error.Key, error.Value);
-            }
-
-            throw new AuthorizationFailedException(auth, errors.Select(x => x.Value));
-        }
-
-        public static void OnAutoSuccess(Target binding)
-        {
-            var pfxFilename = GetCertificate(binding);
-
-            if (Options.Test && !Options.Renew)
-            {
-                if (!Input.PromptYesNo($"Do you want to install the .pfx into the Certificate Store/ Central SSL Store?"))
-                    return;
-            }
-
-            if (!Options.CentralSsl)
-            {
-                X509Store store;
-                X509Certificate2 certificate;
-                Log.Information("Installing Non-Central SSL Certificate in the certificate store");
-                InstallCertificate(binding, pfxFilename, out store, out certificate);
-                if (Options.Test && !Options.Renew)
-                {
-                    if (!Input.PromptYesNo($"Do you want to add/update the certificate to your server software?"))
-                        return;
-                }
-                Log.Information("Installing Non-Central SSL Certificate in server software");
-                binding.Plugin.Install(binding, pfxFilename, store, certificate);
-                if (!Options.KeepExisting)
-                {
-                    UninstallCertificate(binding.Host, out store, certificate);
-                }
-            }
-            else if (!Options.Renew || !Options.KeepExisting)
-            {
-                //If it is using centralized SSL, renewing, and replacing existing it needs to replace the existing binding.
-                Log.Information("Updating new Central SSL Certificate");
-                binding.Plugin.Install(binding);
-            }
-
-            if (Options.Test && !Options.Renew)
-            {
-                if (!Input.PromptYesNo($"Do you want to automatically renew this certificate in {RenewalPeriod} days? This will add a task scheduler task."))
-                    return;
-            }
-
-            if (!Options.Renew)
-            {
-                Log.Information("Adding renewal for {binding}", binding);
-                ScheduleRenewal(binding);
-            }
-        }
-
-        public static void InstallCertificate(Target binding, string pfxFilename, out X509Store store,
-            out X509Certificate2 certificate)
-        {
-            try
-            {
-                store = new X509Store(_certificateStore, StoreLocation.LocalMachine);
-                store.Open(OpenFlags.OpenExistingOnly | OpenFlags.ReadWrite);
-            }
-            catch (CryptographicException)
-            {
-                store = new X509Store(StoreName.My, StoreLocation.LocalMachine);
-                store.Open(OpenFlags.OpenExistingOnly | OpenFlags.ReadWrite);
-            }
-            catch (Exception ex)
-            {
-                Log.Error("Error encountered while opening certificate store. Error: {@ex}", ex);
-                throw new Exception(ex.Message);
-            }
-
-            Log.Debug("Opened Certificate Store {Name}", store.Name);
-            certificate = null;
-            try
-            {
-                X509KeyStorageFlags flags = X509KeyStorageFlags.MachineKeySet | X509KeyStorageFlags.PersistKeySet;
-                if (Properties.Settings.Default.PrivateKeyExportable)
-                {
-                    Log.Debug("Set private key exportable");
-                    flags |= X509KeyStorageFlags.Exportable;
-                }
-
-                // See http://paulstovell.com/blog/x509certificate2
-                certificate = new X509Certificate2(pfxFilename, Properties.Settings.Default.PFXPassword, flags);
-
-                certificate.FriendlyName = $"{binding.Host} {DateTime.Now.ToString(Properties.Settings.Default.FileDateFormat)}";
-                Log.Debug("Adding certificate {FriendlyName} to store", certificate.FriendlyName);
-                store.Add(certificate);
-            }
-            catch (Exception ex)
-            {
-                Log.Error("Error saving certificate {@ex}", ex);
-            }
-            Log.Debug("Closing certificate store");
-            store.Close();
-        }
-
-        public static void UninstallCertificate(string host, out X509Store store, X509Certificate2 certificate)
-        {
-            try
-            {
-                store = new X509Store(_certificateStore, StoreLocation.LocalMachine);
-                store.Open(OpenFlags.OpenExistingOnly | OpenFlags.ReadWrite);
-            }
-            catch (CryptographicException)
-            {
-                store = new X509Store(StoreName.My, StoreLocation.LocalMachine);
-                store.Open(OpenFlags.OpenExistingOnly | OpenFlags.ReadWrite);
-            }
-            catch (Exception ex)
-            {
-                Log.Error("Error encountered while opening certificate store. Error: {@ex}", ex);
-                throw new Exception(ex.Message);
-            }
-
-            Log.Debug("Opened certificate store {Name}", store.Name);
-            try
-            {
-                X509Certificate2Collection col = store.Certificates;
-                foreach (var cert in col)
-                {
-                    if ((cert.Issuer.Contains("LE Intermediate") || cert.Issuer.Contains("Let's Encrypt")) && // Only delete Let's Encrypt certificates
-                        cert.FriendlyName.StartsWith(host + " ") && // match by friendly name
-                        cert.Thumbprint != certificate.Thumbprint) // don't delete the most recently installed one
-                    {
-                        Log.Information("Removing certificate {@cert}", cert.FriendlyName);
-                        store.Remove(cert);
-                    }
-                }
-                Log.Information("Closing certificate store");
-            }
-            catch (Exception ex)
-            {
-                Log.Error("Error removing certificate {@ex}", ex);
-            }
-            store.Close();
-        }
-
-        public static string GetCertificate(Target binding)
-        {
-
-            List<string> identifiers = binding.GetHosts(false);
-            var identifier = identifiers.First();
-
-            var cp = CertificateProvider.GetProvider();
-            var rsaPkp = new RsaPrivateKeyParams();
-            try
-            {
-                if (Properties.Settings.Default.RSAKeyBits >= 1024)
-                {
-                    rsaPkp.NumBits = Properties.Settings.Default.RSAKeyBits;
-                    Log.Debug("RSAKeyBits: {RSAKeyBits}", Properties.Settings.Default.RSAKeyBits);
-                }
-                else
-                {
-                    Log.Warning(
-                        "RSA Key Bits less than 1024 is not secure. Letting ACMESharp default key bits. http://openssl.org/docs/manmaster/crypto/RSA_generate_key_ex.html");
-                }
-            }
-            catch (Exception ex)
-            {
-                Log.Warning("Unable to set RSA Key Bits, Letting ACMESharp default key bits, Error: {@ex}", ex);
-            }
-
-            var rsaKeys = cp.GeneratePrivateKey(rsaPkp);
-            var csrDetails = new CsrDetails()
-            {
-                CommonName = identifiers.FirstOrDefault(),
-                AlternativeNames = identifiers
-            };
-
-            var csrParams = new CsrParams
-            {
-                Details = csrDetails
-            };
-            var csr = cp.GenerateCsr(csrParams, rsaKeys, Crt.MessageDigest.SHA256);
-
-            byte[] derRaw;
-            using (var bs = new MemoryStream())
-            {
-                cp.ExportCsr(csr, EncodingFormat.DER, bs);
-                derRaw = bs.ToArray();
-            }
-            var derB64U = JwsHelper.Base64UrlEncode(derRaw);
-
-            Log.Information($"Requesting certificate: {identifier}");
-            var certRequ = _client.RequestCertificate(derB64U);
-
-            //Log.Debug("certRequ {@certRequ}", certRequ);
-            Log.Debug("Request Status: {statusCode}", certRequ.StatusCode);
-
-            if (certRequ.StatusCode == System.Net.HttpStatusCode.Created)
-            {
-                var keyGenFile = Path.Combine(_certificatePath, $"{identifier}-gen-key.json");
-                var keyPemFile = Path.Combine(_certificatePath, $"{identifier}-key.pem");
-                var csrGenFile = Path.Combine(_certificatePath, $"{identifier}-gen-csr.json");
-                var csrPemFile = Path.Combine(_certificatePath, $"{identifier}-csr.pem");
-                var crtDerFile = Path.Combine(_certificatePath, $"{identifier}-crt.der");
-                var crtPemFile = Path.Combine(_certificatePath, $"{identifier}-crt.pem");
-                var chainPemFile = Path.Combine(_certificatePath, $"{identifier}-chain.pem");
-                string crtPfxFile = null;
-                if (!Options.CentralSsl)
-                {
-                    crtPfxFile = Path.Combine(_certificatePath, $"{identifier}-all.pfx");
-                }
-                else
-                {
-                    crtPfxFile = Path.Combine(Options.CentralSslStore, $"{identifier}.pfx");
-                }
-
-                using (var fs = new FileStream(keyGenFile, FileMode.Create))
-                    cp.SavePrivateKey(rsaKeys, fs);
-                using (var fs = new FileStream(keyPemFile, FileMode.Create))
-                    cp.ExportPrivateKey(rsaKeys, EncodingFormat.PEM, fs);
-                using (var fs = new FileStream(csrGenFile, FileMode.Create))
-                    cp.SaveCsr(csr, fs);
-                using (var fs = new FileStream(csrPemFile, FileMode.Create))
-                    cp.ExportCsr(csr, EncodingFormat.PEM, fs);
-
-                Log.Information("Saving certificate to {crtDerFile}", crtDerFile);
-                using (var file = File.Create(crtDerFile))
-                    certRequ.SaveCertificate(file);
-
-                Crt crt;
-                using (FileStream source = new FileStream(crtDerFile, FileMode.Open),
-                    target = new FileStream(crtPemFile, FileMode.Create))
-                {
-                    crt = cp.ImportCertificate(EncodingFormat.DER, source);
-                    cp.ExportCertificate(crt, EncodingFormat.PEM, target);
-                }
-
-                // To generate a PKCS#12 (.PFX) file, we need the issuer's public certificate
-                var isuPemFile = GetIssuerCertificate(certRequ, cp);
-
-                using (FileStream intermediate = new FileStream(isuPemFile, FileMode.Open),
-                    certificate = new FileStream(crtPemFile, FileMode.Open),
-                    chain = new FileStream(chainPemFile, FileMode.Create))
-                {
-                    certificate.CopyTo(chain);
-                    intermediate.CopyTo(chain);
-                }
-
-                Log.Debug($"CentralSsl {Options.CentralSsl} - San {binding.HostIsDns == false}");
-
-                //Central SSL and San need to save the cert for each hostname
-                if (Options.CentralSsl && binding.HostIsDns == false)
-                {
-                    foreach (var host in identifiers)
-                    {
-                        Log.Debug($"Host: {host}");
-                        crtPfxFile = Path.Combine(Options.CentralSslStore, $"{host}.pfx");
-
-                        Log.Information("Saving certificate to {crtPfxFile}", crtPfxFile);
-                        using (FileStream source = new FileStream(isuPemFile, FileMode.Open),
-                            target = new FileStream(crtPfxFile, FileMode.Create))
-                        {
-                            try
-                            {
-                                var isuCrt = cp.ImportCertificate(EncodingFormat.PEM, source);
-                                cp.ExportArchive(rsaKeys, new[] { crt, isuCrt }, ArchiveFormat.PKCS12, target,
-                                    Properties.Settings.Default.PFXPassword);
-                            }
-                            catch (Exception ex)
-                            {
-                                Log.Error("Error exporting archive {@ex}", ex);
-                            }
-                        }
-                    }
-                }
-                else 
-                {
-                    Log.Information("Saving certificate to {crtPfxFile}", crtPfxFile);
-                    using (FileStream source = new FileStream(isuPemFile, FileMode.Open),
-                        target = new FileStream(crtPfxFile, FileMode.Create))
-                    {
-                        try
-                        {
-                            var isuCrt = cp.ImportCertificate(EncodingFormat.PEM, source);
-                            cp.ExportArchive(rsaKeys, new[] { crt, isuCrt }, ArchiveFormat.PKCS12, target,
-                                Properties.Settings.Default.PFXPassword);
-                        }
-                        catch (Exception ex)
-                        {
-                            Log.Error("Error exporting archive {@ex}", ex);
-                        }
-                    }
-                }
-
-                cp.Dispose();
-
-                return crtPfxFile;
-            }
-            Log.Error("Request status = {StatusCode}", certRequ.StatusCode);
-            throw new Exception($"Request status = {certRequ.StatusCode}");
-        }
-
-        public static void EnsureTaskScheduler()
-        {
-            var taskName = $"{ClientName} {CleanFileName(Options.BaseUri)}";
-            using (var taskService = new TaskService())
-            {
-                var existingTask = taskService.GetTask(taskName);
-                if (existingTask != null)
-                {
-                    if (!Input.PromptYesNo($"Do you want to replace the existing task?"))
-                        return;
-
-                    Log.Information("Deleting existing task {taskName} from Windows Task Scheduler.", taskName);
-                    taskService.RootFolder.DeleteTask(taskName, false);
-                }
-   
-                Log.Information("Creating task {taskName} with Windows Task scheduler at 9am every day.", taskName);
-               
-                // Create a new task definition and assign properties
-                var task = taskService.NewTask();
-                task.RegistrationInfo.Description = "Check for renewal of ACME certificates.";
-
-                var now = DateTime.Now;
-                var runtime = new DateTime(now.Year, now.Month, now.Day, 9, 0, 0);
-                task.Triggers.Add(new DailyTrigger { DaysInterval = 1, StartBoundary = runtime });
-                task.Settings.ExecutionTimeLimit = new TimeSpan(2, 0, 0);
-                task.Settings.DisallowStartIfOnBatteries = false;
-                task.Settings.StopIfGoingOnBatteries = false;
-                task.Settings.StartWhenAvailable = true;
-
-                var currentExec = Assembly.GetExecutingAssembly().Location;
-
-                // Create an action that will launch the app with the renew parameters whenever the trigger fires
-                string actionString = $"--{nameof(Options.Renew).ToLowerInvariant()} --{nameof(Options.BaseUri).ToLowerInvariant()} \"{Options.BaseUri}\"";
-
-                task.Actions.Add(new ExecAction(currentExec, actionString,
-                    Path.GetDirectoryName(currentExec)));
-
-                task.Principal.RunLevel = TaskRunLevel.Highest; // need admin
-                //Log.Debug("{@task}", task);
-
-                if (!Options.UseDefaultTaskUser && Input.PromptYesNo($"Do you want to specify the user the task will run as?"))
-                {
-                    // Ask for the login and password to allow the task to run 
-                    var username = Input.RequestString("Enter the username (Domain\\username)");
-                    var password = Input.ReadPassword("Enter the user's password");
-                    Log.Debug("Creating task to run as {username}", username);
-                    taskService.RootFolder.RegisterTaskDefinition(
-                        taskName, 
-                        task, 
-                        TaskCreation.Create, 
-                        username,
-                        password, 
-                        TaskLogonType.Password);
-                }
-                else if (existingTask != null)
-                {
-                    Log.Debug("Creating task to run as previously chosen user.");
-                    task.Principal.UserId = existingTask.Definition.Principal.UserId;
-                    task.Principal.LogonType = existingTask.Definition.Principal.LogonType;
-                    taskService.RootFolder.RegisterTaskDefinition(
-                        taskName,
-                        task,
-                        TaskCreation.CreateOrUpdate,
-                        null,
-                        null,
-                        existingTask.Definition.Principal.LogonType);
-                }
-                else
-                {
-                    Log.Debug("Creating task to run as system user.");
-                    task.Principal.UserId = "SYSTEM";
-                    task.Principal.LogonType = TaskLogonType.ServiceAccount;
-                    taskService.RootFolder.RegisterTaskDefinition(
-                        taskName,
-                        task,
-                        TaskCreation.CreateOrUpdate,
-                        null,
-                        null,
-                        TaskLogonType.ServiceAccount);
-                }
-            }
-        }
-
-        public static void ScheduleRenewal(Target target)
-        {
-            if (!Options.NoTaskScheduler)
-            {
-                EnsureTaskScheduler();
-            }
-
-            var renewals = Settings.Renewals.ToList();
->>>>>>> f988346f
             foreach (var existing in from r in renewals.ToArray() where r.Binding.Host == target.Host select r)
-            {
+            {
                 Log.Debug("Removing existing scheduled renewal {existing}", existing);
                 renewals.Remove(existing);
             }
 
-            var result = new ScheduledRenewal()
+            var result = new ScheduledRenewal()
             {
                 Binding = target,
                 CentralSsl = Options.CentralSslStore,
@@ -1017,7 +551,7 @@
                 KeepExisting = Options.KeepExisting.ToString(),
                 Script = Options.Script,
                 ScriptParameters = Options.ScriptParameters,
-                Warmup = Options.Warmup
+                Warmup = Options.Warmup
             };
             renewals.Add(result);
             _settings.Renewals = renewals;
@@ -1029,7 +563,7 @@
         public static void CheckRenewals()
         {
             Log.Verbose("Checking renewals");
-
+
             var renewals = _settings.Renewals.ToList();
             if (renewals.Count == 0)
                 Log.Warning("No scheduled renewals found.");
@@ -1040,27 +574,27 @@
         }
 
         private static void ProcessRenewal(List<ScheduledRenewal> renewals, DateTime now, ScheduledRenewal renewal)
-        {
-
-            if (!Options.ForceRenewal)
-            {
-                Log.Verbose("Checking {renewal}", renewal.Binding.Host);
-                if (renewal.Date >= now)
-                {
-                    Log.Information("Renewal for certificate {renewal} not scheduled", renewal.Binding.Host);
-                    return;
-                }
-            }
-
-            Log.Information(true, "Renewing certificate for {renewal}", renewal.Binding.Host);
-            Options.CentralSslStore = renewal.CentralSsl;
+        {
+
+            if (!Options.ForceRenewal)
+            {
+                Log.Verbose("Checking {renewal}", renewal.Binding.Host);
+                if (renewal.Date >= now)
+                {
+                    Log.Information("Renewal for certificate {renewal} not scheduled", renewal.Binding.Host);
+                    return;
+                }
+            }
+
+            Log.Information(true, "Renewing certificate for {renewal}", renewal.Binding.Host);
+            Options.CentralSslStore = renewal.CentralSsl;
             Options.KeepExisting = string.Equals(renewal.KeepExisting, "true", StringComparison.InvariantCultureIgnoreCase);
             Options.Script = renewal.Script;
             Options.ScriptParameters = renewal.ScriptParameters;
             Options.Warmup = renewal.Warmup;
             try
             {
-                renewal.Binding.Plugin.Auto(renewal.Binding);
+                renewal.Binding.Plugin.Auto(renewal.Binding);
                 renewal.Date = DateTime.UtcNow.AddDays(_renewalPeriod);
                 _settings.Renewals = renewals;
                 Log.Information(true, "Renewal for {host} succeeded, rescheduled for {date}", renewal.Binding.Host, renewal.Date.ToString(Properties.Settings.Default.FileDateFormat));
@@ -1068,7 +602,7 @@
             catch
             {
                 Log.Error("Renewal for {host} failed, will retry on next run", renewal.Binding.Host);
-            }
+            }
         }
 
         public static AuthorizationState Authorize(Target target)
@@ -1077,45 +611,45 @@
             List<AuthorizationState> authStatus = new List<AuthorizationState>();
             foreach (var identifier in identifiers)
             {
-                var authzState = _client.AuthorizeIdentifier(identifier);
-                if (authzState.Status == "valid")
-                {
-                    Log.Information("Cached authorization result: {Status}", authzState.Status);
-                    authStatus.Add(authzState);
-                }
-                else
-                {
-                    var validation = target.GetValidationPlugin();
-                    Log.Information("Authorizing {dnsIdentifier} using {challengeType} validation ({name})", identifier, validation.ChallengeType, validation.Name);
-                    var challenge = _client.DecodeChallenge(authzState, validation.ChallengeType);
-                    var cleanUp = validation.PrepareChallenge(target, challenge, identifier, Options, _input);
-
-                    try
-                    {
-                        Log.Debug("Submitting answer");
-                        authzState.Challenges = new AuthorizeChallenge[] { challenge };
-                        _client.SubmitChallengeAnswer(authzState, validation.ChallengeType, true);
-
-                        // have to loop to wait for server to stop being pending.
-                        // TODO: put timeout/retry limit in this loop
-                        while (authzState.Status == "pending")
-                        {
-                            Log.Debug("Refreshing authorization");
-                            Thread.Sleep(4000); // this has to be here to give ACME server a chance to think
-                            var newAuthzState = _client.RefreshIdentifierAuthorization(authzState);
-                            if (newAuthzState.Status != "pending")
-                            {
-                                authzState = newAuthzState;
-                            }
-                        }
-
-                        Log.Information("Authorization result: {Status}", authzState.Status);
-                        authStatus.Add(authzState);
-                    }
-                    finally
-                    {
-                        cleanUp(authzState);
-                    }
+                var authzState = _client.AuthorizeIdentifier(identifier);
+                if (authzState.Status == "valid")
+                {
+                    Log.Information("Cached authorization result: {Status}", authzState.Status);
+                    authStatus.Add(authzState);
+                }
+                else
+                {
+                    var validation = target.GetValidationPlugin();
+                    Log.Information("Authorizing {dnsIdentifier} using {challengeType} validation ({name})", identifier, validation.ChallengeType, validation.Name);
+                    var challenge = _client.DecodeChallenge(authzState, validation.ChallengeType);
+                    var cleanUp = validation.PrepareChallenge(target, challenge, identifier, Options, _input);
+
+                    try
+                    {
+                        Log.Debug("Submitting answer");
+                        authzState.Challenges = new AuthorizeChallenge[] { challenge };
+                        _client.SubmitChallengeAnswer(authzState, validation.ChallengeType, true);
+
+                        // have to loop to wait for server to stop being pending.
+                        // TODO: put timeout/retry limit in this loop
+                        while (authzState.Status == "pending")
+                        {
+                            Log.Debug("Refreshing authorization");
+                            Thread.Sleep(4000); // this has to be here to give ACME server a chance to think
+                            var newAuthzState = _client.RefreshIdentifierAuthorization(authzState);
+                            if (newAuthzState.Status != "pending")
+                            {
+                                authzState = newAuthzState;
+                            }
+                        }
+
+                        Log.Information("Authorization result: {Status}", authzState.Status);
+                        authStatus.Add(authzState);
+                    }
+                    finally
+                    {
+                        cleanUp(authzState);
+                    }
                 }
             }
             foreach (var authState in authStatus)
@@ -1128,87 +662,5 @@
             return new AuthorizationState { Status = "valid" };
         }
 
-<<<<<<< HEAD
-=======
-        private static Action<AuthorizationState> PrepareDnsChallenge(Target target, AuthorizeChallenge challenge, out string answerUri)
-        {
-            var dnsChallenge = challenge.Challenge as DnsChallenge;
-
-            target.Plugin.CreateAuthorizationFile(dnsChallenge.RecordName, dnsChallenge.RecordValue);
-            target.Plugin.BeforeAuthorize(target, dnsChallenge.RecordName, dnsChallenge.Token);
-            answerUri = dnsChallenge.RecordName;
-
-            Log.Information("Answer should now be available at {answerUri}", answerUri);
-
-            return authzState =>
-            {
-                target.Plugin.DeleteAuthorization(dnsChallenge.RecordName, dnsChallenge.Token, null, null);
-            };
-        }
-        private static Action<AuthorizationState> PrepareHttpChallenge(Target target, AuthorizeChallenge challenge, out string answerUri)
-        {
-            var webRootPath = Environment.ExpandEnvironmentVariables(target.WebRootPath);
-            var httpChallenge = challenge.Challenge as HttpChallenge;
-            var filePath = httpChallenge.FilePath.Replace('/', '\\');
-            var answerPath = $"{webRootPath.TrimEnd('\\')}\\{filePath.TrimStart('\\')}";
-
-            target.Plugin.CreateAuthorizationFile(answerPath, httpChallenge.FileContent);
-            target.Plugin.BeforeAuthorize(target, answerPath, httpChallenge.Token);
-
-            answerUri = httpChallenge.FileUrl;
-
-            Log.Information("Answer should now be browsable at {answerUri}", answerUri);
-            if (Options.Test && !Options.Renew)
-            {
-                if (Input.PromptYesNo("Try in default browser?"))
-                {
-                    Process.Start(answerUri);
-                    Input.Wait();
-                }
-            }
-            if (Options.Warmup)
-            {
-                Log.Information("Waiting for site to warmup...");
-                WarmupSite(new Uri(answerUri));
-            }
-
-            return authzState =>
-            {
-                if (authzState.Status == "valid")
-                {
-                    target.Plugin.DeleteAuthorization(answerPath, httpChallenge.Token, webRootPath, filePath);
-                }
-            };
-        }
-
-        private static IWebProxy GetWebProxy()
-        {
-            var proxy = string.IsNullOrWhiteSpace(Properties.Settings.Default.Proxy)
-                ? null
-                : Properties.Settings.Default.Proxy.Equals("[System]", StringComparison.OrdinalIgnoreCase)
-                    ? WebRequest.GetSystemWebProxy()
-                    : new WebProxy(Properties.Settings.Default.Proxy);
-
-            if (proxy != null)
-                Log.Warning("Proxying via {proxy}", Properties.Settings.Default.Proxy);
-
-            return proxy;
-        }
-
-        private static void WarmupSite(Uri uri)
-        {
-            var request = WebRequest.Create(uri);
-            request.Proxy = GetWebProxy();
-
-            try
-            {
-                using (var response = request.GetResponse()) { }
-            }
-            catch (Exception ex)
-            {
-                Log.Error("Error warming up site: {@ex}", ex);
-            }
-        }
->>>>>>> f988346f
-    }
+    }
 }