﻿using ACMESharp;
using Autofac;
using LetsEncrypt.ACME.Simple.Clients;
using LetsEncrypt.ACME.Simple.Extensions;
using LetsEncrypt.ACME.Simple.Plugins;
using LetsEncrypt.ACME.Simple.Plugins.InstallationPlugins;
using LetsEncrypt.ACME.Simple.Plugins.StorePlugins;
using LetsEncrypt.ACME.Simple.Plugins.TargetPlugins;
using LetsEncrypt.ACME.Simple.Plugins.ValidationPlugins;
using LetsEncrypt.ACME.Simple.Plugins.ValidationPlugins.Http;
using LetsEncrypt.ACME.Simple.Services;
using System;
using System.Collections.Generic;
using System.Linq;
using System.Net;
using System.Security.Principal;
using System.Threading;

namespace LetsEncrypt.ACME.Simple
{
    class Program
    {
        private const string _clientName = "letsencrypt-win-simple";
        private static LetsEncryptClient _client;
        private static ISettingsService _settings;
        private static IInputService _input;
        private static CertificateService _certificateService;
        private static RenewalService _renewalService;
        private static TaskSchedulerService _taskScheduler;
        private static IOptionsService _optionsService;
        private static Options _options;
        private static ILogService _log;
        private static PluginService _pluginService;

        public static IContainer Container;

        static bool IsElevated => new WindowsPrincipal(WindowsIdentity.GetCurrent()).IsInRole(WindowsBuiltInRole.Administrator);
        static bool IsNET45 => Type.GetType("System.Reflection.ReflectionContext", false) != null;

        private static void Main(string[] args)
        {
            // Setup DI
            Container = AutofacBuilder.Global(args, _clientName);

            // Basic services
            _log = Container.Resolve<ILogService>();
            _optionsService = Container.Resolve<IOptionsService>();
            _options = _optionsService.Options;
            if (_options == null) return;
            _pluginService = Container.Resolve<PluginService>();
            _settings = Container.Resolve<ISettingsService>();
            _input = Container.Resolve<IInputService>();

            // .NET Framework check
            if (!IsNET45) {
                _log.Error(".NET Framework 4.5 or higher is required for this app");
                return;
            }

            // Show version information
            _input.ShowBanner();

<<<<<<< HEAD
            // Advanced services
            _client = Container.Resolve<LetsEncryptClient>();
            _certificateService = new CertificateService(_options, _log, _client, _settings.ConfigPath);
            _renewalService = new RenewalService(_settings, _input, _clientName, _settings.ConfigPath);
            _taskScheduler = new TaskSchedulerService(_options, _input, _log, _clientName);
=======
>>>>>>> 01eacd93
            ServicePointManager.SecurityProtocol = SecurityProtocolType.Tls | SecurityProtocolType.Tls11 | SecurityProtocolType.Tls12;

            // Main loop
            do {
                try {
                    // Configure AcmeClient
                    var signer = new RS256Signer();
                    signer.Init();
                    _client = new AcmeClient(new Uri(_options.BaseUri), new AcmeServerDirectory(), signer);
                    ConfigureAcmeClient(_client);
                    _certificateService = new CertificateService(_options, _log, _client, _configPath);
                    _certificateStoreService = new CertificateStoreService(_options, _log);
                    _centralSslService = new CentralSslService(_options, _log, _certificateService);
                    _renewalService = new RenewalService(_options, _log, _settings, _input, _clientName, _configPath);

                    if (_options.Renew)
                    {
                        CheckRenewals();
                        CloseDefault();
                    }
                    else if (!string.IsNullOrEmpty(_options.Plugin))
                    {
                        CreateNewCertificateUnattended();
                        CloseDefault();
                    }
                    else
                    {
                        MainMenu();
                    }
                }
<<<<<<< HEAD
                catch (AcmeClient.AcmeWebException awe)
                {
                    Environment.ExitCode = awe.HResult;
                    _log.Debug("AcmeWebException {@awe}", awe);
                    _log.Error(awe, "ACME Server Returned: {acmeWebExceptionMessage} - Response: {acmeWebExceptionResponse}", awe.Message, awe.Response.ContentAsString);
                }
                catch (AcmeException ae)
                {
                    Environment.ExitCode = ae.HResult;
                    _log.Debug("AcmeException {@ae}", ae);
                    _log.Error(ae, "AcmeException {@ae}", ae.Message);
                }
                catch (Exception e)
                {
=======
                catch (Exception e)
                {
                    HandleException(e);
>>>>>>> 01eacd93
                    Environment.ExitCode = e.HResult;
                }
                if (!_options.CloseOnFinish)
                {
                    _options.Plugin = null;
                    _options.Renew = false;
                    _options.ForceRenewal = false;
                    Environment.ExitCode = 0;
                }
            } while (!_options.CloseOnFinish);
        }

<<<<<<< HEAD
        /// <summary>
        /// Present user with the option to close the program
        /// Useful to keep the console output visible when testing
        /// unattended commands
        /// </summary>
=======
        private static void HandleException(Exception ex)
        {
            _log.Debug($"{ex.GetType().Name}: {{@e}}", ex);
            _log.Error($"{ex.GetType().Name}: {{e}}", ex.Message);
        }

>>>>>>> 01eacd93
        private static void CloseDefault()
        {
            if (_options.Test && !_options.CloseOnFinish)
            {
                _options.CloseOnFinish = _input.PromptYesNo("Quit?");
            }
            else
            {
                _options.CloseOnFinish = true;
            }
        }

        /// <summary>
        /// Main user experience
        /// </summary>
        private static void MainMenu()
        {
            var options = new List<Choice<Action>>();
            options.Add(Choice.Create<Action>(() => CreateNewCertificate(), "Create new certificate", "N"));
            options.Add(Choice.Create<Action>(() => {
                var target = _input.ChooseFromList("Show details for renewal?",
                    _renewalService.Renewals,
                    x => Choice.Create(x),
                    true);
                if (target != null)
                {
                    try
                    {
                        using (var scope = AutofacBuilder.Renewal(Container, _pluginService, target))
                        {
                            var resolver = scope.Resolve<Resolver>();
                            _input.Show("Name", target.Binding.Host, true);
                            _input.Show("AlternativeNames", string.Join(", ", target.Binding.AlternativeNames));
                            _input.Show("ExcludeBindings", target.Binding.ExcludeBindings);
                            _input.Show("Target plugin", resolver.GetTargetPlugin().Description);
                            _input.Show("Validation plugin", resolver.GetValidationPlugin().Description);
                            _input.Show("Store plugin", resolver.GetStorePlugin().Description);
                            _input.Show("Install plugin", resolver.GetInstallationPlugin().Description);
                            _input.Show("Renewal due", target.Date.ToUserString());
                            _input.Show("Script", target.Script);
                            _input.Show("ScriptParameters", target.ScriptParameters);
                            _input.Show("CentralSslStore", target.CentralSslStore);
                            _input.Show("KeepExisting", target.KeepExisting.ToString());
                            _input.Show("Warmup", target.Warmup.ToString());
                            _input.Show("Renewed", $"{target.History.Count} times");
                            _input.WritePagedList(target.History.Select(x => Choice.Create(x)));
                        }
                    }
                    catch (Exception ex)
                    {
                        _log.Error(ex, "Unable to list details for target");
                    }
                }
            }, "List scheduled renewals", "L"));

            options.Add(Choice.Create<Action>(() => {
                CheckRenewals();
            }, "Renew scheduled", "R"));

            options.Add(Choice.Create<Action>(() => {
                var target = _input.ChooseFromList("Which renewal would you like to run?",
                    _renewalService.Renewals,
                    x => Choice.Create(x),
                    true);
                if (target != null) {
                    ProcessRenewal(target);
                }
            }, "Renew specific", "S"));

            options.Add(Choice.Create<Action>(() => {
                _options.ForceRenewal = true;
                CheckRenewals();
                _options.ForceRenewal = false;
            }, "Renew *all*", "A"));

            options.Add(Choice.Create<Action>(() => {
                var target = _input.ChooseFromList("Which renewal would you like to cancel?",
                    _renewalService.Renewals, 
                    x => Choice.Create(x), 
                    true);

                if (target != null) {
                    if (_input.PromptYesNo($"Are you sure you want to delete {target}")) {
                        _renewalService.Renewals = _renewalService.Renewals.Except(new[] { target });
                        _log.Warning("Renewal {target} cancelled at user request", target);
                    }
                }
            }, "Cancel scheduled renewal", "C"));

            options.Add(Choice.Create<Action>(() => {
                ListRenewals();
                if (_input.PromptYesNo("Are you sure you want to delete all of these?")) {
                    _renewalService.Renewals = new List<ScheduledRenewal>();
                    _log.Warning("All scheduled renewals cancelled at user request");
                }
            }, "Cancel *all* scheduled renewals", "X"));

            options.Add(Choice.Create<Action>(() => {
                _options.CloseOnFinish = true;
                _options.Test = false;
            }, "Quit", "Q"));

            _input.ChooseFromList("Please choose from the menu", options, false).Invoke();
        }

        /// <summary>
        /// Create a new plug in unattended mode, triggered by the --plugin command line switch
        /// </summary>
        private static void CreateNewCertificateUnattended()
        {
            _log.Information(true, "Running in unattended mode.", _options.Plugin);

            // Choose target plugin 
            var targetPlugin = _pluginService.GetByName(_pluginService.Target, _options.Plugin);
            if (targetPlugin == null)
            {
                _log.Error("Target plugin {name} not found.", _options.Plugin);
                return;
            }

            // Generate target
            var target = targetPlugin.Default(_optionsService);
            if (target == null)
            {
                _log.Error("Plugin {name} was unable to generate a target", _options.Plugin);
                return;
            }
            else
            {
                _log.Information("Plugin {name} generated target {target}", _options.Plugin, target);
                target.TargetPluginName = targetPlugin.Name;
            }

            // Choose validation plugin
            IValidationPlugin validationPlugin = null;
            if (!string.IsNullOrWhiteSpace(_options.Validation))
            {
                validationPlugin = _pluginService.GetValidationPlugin($"{_options.ValidationMode}.{_options.Validation}");
                if (validationPlugin == null)
                {
                    _log.Error("Validation plugin {name} not found.", _options.Validation);
                    return;
                }
            }
            else
            {
                validationPlugin = _pluginService.GetByName(_pluginService.Validation, nameof(FileSystem));
            }
            target.ValidationPluginName = $"{validationPlugin.ChallengeType}.{validationPlugin.Name}";

            // Generate validation options
            try
            {
                validationPlugin.Default(_optionsService, target);
            }
            catch (Exception ex)
            {
                _log.Error(ex, "Invalid validation input");
                return;
            }

            // Run authorization and installation
            var result = Renew(CreateRenewal(target));
            if (!result.Success)
            {
<<<<<<< HEAD
                _log.Error("Create certificate {target} failed: {message}", target, result.ErrorMessage);
=======
                _log.Error("Create certificate failed", target);
>>>>>>> 01eacd93
            }
        }

        /// <summary>
        /// Create initial renewal object
        /// </summary>
        /// <param name="target"></param>
        /// <returns></returns>
        private static ScheduledRenewal CreateRenewal(Target target)
        {
            var renewal = _renewalService.Find(target);
            if (renewal == null)
            {
                renewal = new ScheduledRenewal();
            }
            renewal.New = true;
            renewal.Test = _options.Test;
            renewal.Binding = target;
            renewal.CentralSslStore = _options.CentralSslStore;
            renewal.KeepExisting = _options.KeepExisting;
            renewal.Script = _options.Script;
            renewal.ScriptParameters = _options.ScriptParameters;
            renewal.Warmup = _options.Warmup;
            return renewal;
        }

        /// <summary>
        /// Print a list of scheduled renewals
        /// </summary>
        private static void ListRenewals()
        {
            _input.WritePagedList(_renewalService.Renewals.Select(x => Choice.Create(x)));
        }

        /// <summary>
        /// Interactive creation of new certificate
        /// </summary>
        private static void CreateNewCertificate()
        {
            // List options for generating new certificates
            var targetPlugin = _input.ChooseFromList(
                "Which kind of certificate would you like to create?", 
                _pluginService.Target, 
                x => Choice.Create(x, description: x.Description),
                true);
            if (targetPlugin == null) return;

            var target = targetPlugin.Aquire(_optionsService, _input);
            if (target == null) {
                _log.Error("Plugin {Plugin} did not generate a target", targetPlugin.Name);
                return;
            } else {
                _log.Verbose("Plugin {Plugin} generated target {target}", targetPlugin.Name, target);
                target.TargetPluginName = targetPlugin.Name;
            }

            // Choose validation method
            var validationPlugin = _input.ChooseFromList(
                "How would you like to validate this certificate?",
                _pluginService.Validation.Where(x => x.CanValidate(target)),
                x => Choice.Create(x, description: $"[{x.ChallengeType}] {x.Description}"), 
                false);

            target.ValidationPluginName = $"{validationPlugin.ChallengeType}.{validationPlugin.Name}";
            validationPlugin.Aquire(_optionsService, _input, target);
            var result = Renew(CreateRenewal(target));
            if (!result.Success)
            {
                _log.Error("Create certificate {target} failed", target);
            }
        }
 
        public static RenewResult Renew(ScheduledRenewal renewal)
        {
            using (var scope = AutofacBuilder.Renewal(Container, _pluginService, renewal))
            {
                var targetPlugin = scope.Resolve<ITargetPlugin>();
                foreach (var target in targetPlugin.Split(renewal.Binding))
                {
                    var auth = Authorize(scope, renewal);
                    if (auth.Status != "valid")
                    {
                        return OnRenewFail(auth);
                    }
                }
                return OnRenewSuccess(scope, renewal);
            }
        }

        /// <summary>
        /// Steps to take on authorization failed
        /// </summary>
        /// <param name="auth"></param>
        /// <returns></returns>
        public static RenewResult OnRenewFail(AuthorizationState auth)
        {
            var errors = auth.Challenges.
                Select(c => c.ChallengePart).
                Where(cp => cp.Status == "invalid").
                SelectMany(cp => cp.Error);

            if (errors.Count() > 0)
            {
                _log.Error("ACME server reported:");
                foreach (var error in errors)
                {
                    _log.Error("[{_key}] {@value}", error.Key, error.Value);
                }
            }

            return new RenewResult(new AuthorizationFailedException(auth, errors.Select(x => x.Value)));
        }

        /// <summary>
        /// Steps to take on succesful (re)authorization
        /// </summary>
        /// <param name="target"></param>
        public static RenewResult OnRenewSuccess(ILifetimeScope scope, ScheduledRenewal renewal)
        {
            RenewResult result = null;
            try
            {
                var targetPlugin = scope.Resolve<ITargetPlugin>();
                var storePlugin = scope.Resolve<IStorePlugin>();
                var oldCertificate = renewal.Certificate(storePlugin);
                var newCertificate = _certificateService.RequestCertificate(renewal.Binding);
                result = new RenewResult(newCertificate);

                // Early escape for testing validation only
                if (_options.Test &&
                    renewal.New &&
                    !_input.PromptYesNo($"Do you want to save the certificate?"))
                    return result;

                // Save to store
                storePlugin.Save(newCertificate);

                if (!renewal.New ||
                    !_options.Test ||
                    _input.PromptYesNo($"Do you want to add/update the certificate to your server software?"))
                {
                    // Run installation plugin(s)
                    _log.Information("Installing SSL certificate in server software");
                    try
                    {
                        var installationPlugin = scope.Resolve<IInstallationPlugin>();
                        foreach (var subTarget in targetPlugin.Split(renewal.Binding))
                        {
                            var tempRenewal = renewal.Copy();
                            tempRenewal.Binding = subTarget;
                            installationPlugin.Install(tempRenewal, newCertificate, oldCertificate);
                        }
                    }
                    catch (Exception ex)
                    {
                        _log.Error(ex, "Unable to install certificate");
                        result.Success = false;
                        result.ErrorMessage = $"Install failed: {ex.Message}";
                    }

                    // Delete the old certificate if specified and found
                    if (!renewal.KeepExisting && oldCertificate != null)
                    {
                        try
                        {
                            storePlugin.Delete(oldCertificate);
                        }
                        catch (Exception ex)
                        {
                            _log.Error(ex, "Unable to delete previous certificate");
                            //result.Success = false; // not a show-stopper, consider the renewal a success
                            result.ErrorMessage = $"Delete failed: {ex.Message}";
                        }
                    }
                }

                // Add or update renewal
                if (renewal.New &&
                    !_options.NoTaskScheduler &&
                    (!_options.Test ||
                    _input.PromptYesNo($"Do you want to automatically renew this certificate in {_renewalService.RenewalPeriod} days? This will add a task scheduler task.")))
                {
                    _taskScheduler.EnsureTaskScheduler();
                    _renewalService.Save(renewal, result);
                }
                return result;
            }
            catch (Exception ex)
            {
                // Result might still contain the Thumbprint of the certificate 
                // that was requested and (partially? installed, which might help
                // with debugging
<<<<<<< HEAD
                _log.Error(ex, "Unknown failure");
                if (result == null)
=======
                HandleException(ex);
                result.Success = false;
                result.ErrorMessage = ex.Message;
            }
            return result;
        }

        /// <summary>
        /// Save certificate in the right place, either to the certifcate store 
        /// or to the central ssl store
        /// </summary>
        /// <param name="bindings">For which bindings is this certificate meant</param>
        /// <param name="certificate">The certificate itself</param>
        /// <param name="certificatePfx">The location of the PFX file in the local filesystem.</param>
        /// <param name="store">Certificate store to use when saving to one</param>
        public static X509Store SaveCertificate(List<string> bindings, X509Certificate2 certificate, FileInfo certificatePfx = null)
        {
            if (_options.CentralSsl)
            {
                _log.Information("Copying certificate to the Central SSL store");
                _centralSslService.InstallCertificate(bindings, certificate, certificatePfx);
                return null;
            }
            else
            {
                _log.Information("Installing certificate in the certificate store");
                return _certificateStoreService.InstallCertificate(certificate);
            }
        }

        /// <summary>
        /// Remove certificate from Central SSL store or Certificate store
        /// </summary>
        /// <param name="thumbprint"></param>
        /// <param name="store"></param>
        public static void DeleteCertificate(string thumbprint)
        {
            if (_options.CentralSsl)
            {
                _log.Information("Removing certificate from the Central SSL store");
                _centralSslService.UninstallCertificate(thumbprint);
            }
            else
            {
                _log.Information("Uninstalling certificate from the certificate store");
                _certificateStoreService.UninstallCertificate(thumbprint);
            }
        }

        /// <summary>
        /// Find the most recently issued certificate for a specific target
        /// </summary>
        /// <param name="target"></param>
        /// <returns></returns>
        public static X509Certificate2 FindCertificate(ScheduledRenewal scheduled)
        {
            if (scheduled == null)
            {
                return null;
            }
            var thumbprint = scheduled.History.
                OrderByDescending(x => x.Date).
                Where(x => x.Success).
                Select(x => x.Thumbprint).
                FirstOrDefault();
            var friendlyName = scheduled.Binding.Host;
            var useThumbprint = !string.IsNullOrEmpty(thumbprint);
            if (!_options.CentralSsl)
            {
                if (useThumbprint)
>>>>>>> 01eacd93
                {
                    result = new RenewResult(ex);
                }
                else
                {
                    result.Success = false;
                    result.ErrorMessage = ex.Message;
                }            
            }
            return result;
        }

        /// <summary>
        /// Loop through the store renewals and run those which are
        /// due to be run
        /// </summary>
        public static void CheckRenewals()
        {
            _log.Verbose("Checking renewals");

            var renewals = _renewalService.Renewals.ToList();
            if (renewals.Count == 0)
                _log.Warning("No scheduled renewals found.");

            var now = DateTime.UtcNow;
            foreach (var renewal in renewals)
            {
                if (_options.ForceRenewal)
                {
                    ProcessRenewal(renewal);
                }
                else
                {
                    _log.Verbose("Checking {renewal}", renewal.Binding.Host);
                    if (renewal.Date >= now)
                    {
                        _log.Information("Renewal for certificate {renewal} not scheduled, due after {date}", renewal.Binding.Host, renewal.Date.ToUserString());
                        return;
                    }
                    else
                    {
                        ProcessRenewal(renewal);
                    }
                }              
            }
        }

        /// <summary>
        /// Process a single renewal
        /// </summary>
        /// <param name="renewal"></param>
        private static void ProcessRenewal(ScheduledRenewal renewal)
        {
            _log.Information(true, "Renewing certificate for {renewal}", renewal.Binding.Host);
            try
            {
                // Let the plugin run
                var result = Renew(renewal);
                _renewalService.Save(renewal, result);
            }
            catch (Exception ex)
            {
                HandleException(ex);
                _log.Error("Renewal for {host} failed, will retry on next run", renewal.Binding.Host);
            }
        }

        /// <summary>
        /// Make sure we have authorization for every host in target
        /// </summary>
        /// <param name="renewal"></param>
        /// <returns></returns>
        public static AuthorizationState Authorize(ILifetimeScope scope, ScheduledRenewal renewal)
        {
            List<string> identifiers = renewal.Binding.GetHosts(false);
            List<AuthorizationState> authStatus = new List<AuthorizationState>();
            foreach (var identifier in identifiers)
            {
                var authzState = _client.Acme.AuthorizeIdentifier(identifier);
                if (authzState.Status == "valid" && !_options.Test)
                {
                    _log.Information("Cached authorization result: {Status}", authzState.Status);
                    authStatus.Add(authzState);
                }
                else
                {
                    var validation = scope.Resolve<IValidationPlugin>();
                    if (validation == null)
                    {
                        return new AuthorizationState { Status = "invalid" };
                    }
                    _log.Information("Authorizing {dnsIdentifier} using {challengeType} validation ({name})", identifier, validation.ChallengeType, validation.Name);
                    var challenge = _client.Acme.DecodeChallenge(authzState, validation.ChallengeType);
                    var cleanUp = validation.PrepareChallenge(renewal, challenge, identifier);

                    try
                    {
                        _log.Debug("Submitting answer");
                        authzState.Challenges = new AuthorizeChallenge[] { challenge };
                        _client.Acme.SubmitChallengeAnswer(authzState, validation.ChallengeType, true);

                        // have to loop to wait for server to stop being pending.
                        // TODO: put timeout/retry limit in this loop
                        while (authzState.Status == "pending")
                        {
                            _log.Debug("Refreshing authorization");
                            Thread.Sleep(4000); // this has to be here to give ACME server a chance to think
                            var newAuthzState = _client.Acme.RefreshIdentifierAuthorization(authzState);
                            if (newAuthzState.Status != "pending")
                            {
                                authzState = newAuthzState;
                            }
                        }

                        _log.Information("Authorization result: {Status}", authzState.Status);
                        authStatus.Add(authzState);
                    }
                    finally
                    {
                        cleanUp(authzState);
                    }
                }
            }
            foreach (var authState in authStatus)
            {
                if (authState.Status != "valid")
                {
                    return authState;
                }
            }
            return new AuthorizationState { Status = "valid" };
        }

    }
}<|MERGE_RESOLUTION|>--- conflicted
+++ resolved
@@ -1,35 +1,35 @@
 ﻿using ACMESharp;
-using Autofac;
-using LetsEncrypt.ACME.Simple.Clients;
-using LetsEncrypt.ACME.Simple.Extensions;
-using LetsEncrypt.ACME.Simple.Plugins;
-using LetsEncrypt.ACME.Simple.Plugins.InstallationPlugins;
-using LetsEncrypt.ACME.Simple.Plugins.StorePlugins;
-using LetsEncrypt.ACME.Simple.Plugins.TargetPlugins;
-using LetsEncrypt.ACME.Simple.Plugins.ValidationPlugins;
-using LetsEncrypt.ACME.Simple.Plugins.ValidationPlugins.Http;
-using LetsEncrypt.ACME.Simple.Services;
+using Autofac;
+using LetsEncrypt.ACME.Simple.Clients;
+using LetsEncrypt.ACME.Simple.Extensions;
+using LetsEncrypt.ACME.Simple.Plugins;
+using LetsEncrypt.ACME.Simple.Plugins.InstallationPlugins;
+using LetsEncrypt.ACME.Simple.Plugins.StorePlugins;
+using LetsEncrypt.ACME.Simple.Plugins.TargetPlugins;
+using LetsEncrypt.ACME.Simple.Plugins.ValidationPlugins;
+using LetsEncrypt.ACME.Simple.Plugins.ValidationPlugins.Http;
+using LetsEncrypt.ACME.Simple.Services;
 using System;
 using System.Collections.Generic;
 using System.Linq;
 using System.Net;
 using System.Security.Principal;
 using System.Threading;
-
+
 namespace LetsEncrypt.ACME.Simple
 {
     class Program
     {
         private const string _clientName = "letsencrypt-win-simple";
-        private static LetsEncryptClient _client;
-        private static ISettingsService _settings;
-        private static IInputService _input;
-        private static CertificateService _certificateService;
-        private static RenewalService _renewalService;
-        private static TaskSchedulerService _taskScheduler;
-        private static IOptionsService _optionsService;
-        private static Options _options;
-        private static ILogService _log;
+        private static LetsEncryptClient _client;
+        private static ISettingsService _settings;
+        private static IInputService _input;
+        private static CertificateService _certificateService;
+        private static RenewalService _renewalService;
+        private static TaskSchedulerService _taskScheduler;
+        private static IOptionsService _optionsService;
+        private static Options _options;
+        private static ILogService _log;
         private static PluginService _pluginService;
 
         public static IContainer Container;
@@ -38,620 +38,511 @@
         static bool IsNET45 => Type.GetType("System.Reflection.ReflectionContext", false) != null;
 
         private static void Main(string[] args)
-        {
-            // Setup DI
-            Container = AutofacBuilder.Global(args, _clientName);
-
-            // Basic services
-            _log = Container.Resolve<ILogService>();
-            _optionsService = Container.Resolve<IOptionsService>();
-            _options = _optionsService.Options;
-            if (_options == null) return;
-            _pluginService = Container.Resolve<PluginService>();
-            _settings = Container.Resolve<ISettingsService>();
-            _input = Container.Resolve<IInputService>();
-
-            // .NET Framework check
-            if (!IsNET45) {
-                _log.Error(".NET Framework 4.5 or higher is required for this app");
-                return;
-            }
-
-            // Show version information
-            _input.ShowBanner();
-
-<<<<<<< HEAD
-            // Advanced services
-            _client = Container.Resolve<LetsEncryptClient>();
-            _certificateService = new CertificateService(_options, _log, _client, _settings.ConfigPath);
-            _renewalService = new RenewalService(_settings, _input, _clientName, _settings.ConfigPath);
-            _taskScheduler = new TaskSchedulerService(_options, _input, _log, _clientName);
-=======
->>>>>>> 01eacd93
-            ServicePointManager.SecurityProtocol = SecurityProtocolType.Tls | SecurityProtocolType.Tls11 | SecurityProtocolType.Tls12;
+        {
+            // Setup DI
+            Container = AutofacBuilder.Global(args, _clientName);
+
+            // Basic services
+            _log = Container.Resolve<ILogService>();
+            _optionsService = Container.Resolve<IOptionsService>();
+            _options = _optionsService.Options;
+            if (_options == null) return;
+            _pluginService = Container.Resolve<PluginService>();
+            _settings = Container.Resolve<ISettingsService>();
+            _input = Container.Resolve<IInputService>();
+
+            // .NET Framework check
+            if (!IsNET45) {
+                _log.Error(".NET Framework 4.5 or higher is required for this app");
+                return;
+            }
+
+            // Show version information
+            _input.ShowBanner();
+
+            // Advanced services
+            _renewalService = new RenewalService(_settings, _input, _clientName, _settings.ConfigPath);
+            _taskScheduler = new TaskSchedulerService(_options, _input, _log, _clientName);
+            ServicePointManager.SecurityProtocol = SecurityProtocolType.Tls | SecurityProtocolType.Tls11 | SecurityProtocolType.Tls12;
 
             // Main loop
-            do {
-                try {
-                    // Configure AcmeClient
-                    var signer = new RS256Signer();
-                    signer.Init();
-                    _client = new AcmeClient(new Uri(_options.BaseUri), new AcmeServerDirectory(), signer);
-                    ConfigureAcmeClient(_client);
-                    _certificateService = new CertificateService(_options, _log, _client, _configPath);
-                    _certificateStoreService = new CertificateStoreService(_options, _log);
-                    _centralSslService = new CentralSslService(_options, _log, _certificateService);
-                    _renewalService = new RenewalService(_options, _log, _settings, _input, _clientName, _configPath);
-
-                    if (_options.Renew)
-                    {
-                        CheckRenewals();
-                        CloseDefault();
-                    }
-                    else if (!string.IsNullOrEmpty(_options.Plugin))
-                    {
-                        CreateNewCertificateUnattended();
-                        CloseDefault();
-                    }
-                    else
-                    {
-                        MainMenu();
-                    }
-                }
-<<<<<<< HEAD
-                catch (AcmeClient.AcmeWebException awe)
-                {
-                    Environment.ExitCode = awe.HResult;
-                    _log.Debug("AcmeWebException {@awe}", awe);
-                    _log.Error(awe, "ACME Server Returned: {acmeWebExceptionMessage} - Response: {acmeWebExceptionResponse}", awe.Message, awe.Response.ContentAsString);
-                }
-                catch (AcmeException ae)
-                {
-                    Environment.ExitCode = ae.HResult;
-                    _log.Debug("AcmeException {@ae}", ae);
-                    _log.Error(ae, "AcmeException {@ae}", ae.Message);
-                }
-                catch (Exception e)
-                {
-=======
-                catch (Exception e)
-                {
-                    HandleException(e);
->>>>>>> 01eacd93
+            do {
+                _client = Container.Resolve<LetsEncryptClient>();
+                _certificateService = new CertificateService(_options, _log, _client, _settings.ConfigPath);
+
+                try {
+                    if (_options.Renew)
+                    {
+                        CheckRenewals();
+                        CloseDefault();
+                    }
+                    else if (!string.IsNullOrEmpty(_options.Plugin))
+                    {
+                        CreateNewCertificateUnattended();
+                        CloseDefault();
+                    }
+                    else
+                    {
+                        MainMenu();
+                    }
+                }
+                catch (Exception e)
+                {
+                    HandleException(e);
                     Environment.ExitCode = e.HResult;
                 }
-                if (!_options.CloseOnFinish)
-                {
-                    _options.Plugin = null;
-                    _options.Renew = false;
-                    _options.ForceRenewal = false;
-                    Environment.ExitCode = 0;
+                if (!_options.CloseOnFinish)
+                {
+                    _options.Plugin = null;
+                    _options.Renew = false;
+                    _options.ForceRenewal = false;
+                    Environment.ExitCode = 0;
                 }
             } while (!_options.CloseOnFinish);
-        }
-
-<<<<<<< HEAD
-        /// <summary>
-        /// Present user with the option to close the program
-        /// Useful to keep the console output visible when testing
-        /// unattended commands
+        }
+
+        private static void HandleException(Exception ex)
+        {
+            _log.Debug($"{ex.GetType().Name}: {{@e}}", ex);
+            _log.Error($"{ex.GetType().Name}: {{e}}", ex.Message);
+        }
+
+        /// <summary>
+        /// Present user with the option to close the program
+        /// Useful to keep the console output visible when testing
+        /// unattended commands
+        /// </summary>
+        private static void CloseDefault()
+        {
+            if (_options.Test && !_options.CloseOnFinish)
+            {
+                _options.CloseOnFinish = _input.PromptYesNo("Quit?");
+            }
+            else
+            {
+                _options.CloseOnFinish = true;
+            }
+        }
+
+        /// <summary>
+        /// Main user experience
+        /// </summary>
+        private static void MainMenu()
+        {
+            var options = new List<Choice<Action>>();
+            options.Add(Choice.Create<Action>(() => CreateNewCertificate(), "Create new certificate", "N"));
+            options.Add(Choice.Create<Action>(() => {
+                var target = _input.ChooseFromList("Show details for renewal?",
+                    _renewalService.Renewals,
+                    x => Choice.Create(x),
+                    true);
+                if (target != null)
+                {
+                    try
+                    {
+                        using (var scope = AutofacBuilder.Renewal(Container, _pluginService, target))
+                        {
+                            var resolver = scope.Resolve<Resolver>();
+                            _input.Show("Name", target.Binding.Host, true);
+                            _input.Show("AlternativeNames", string.Join(", ", target.Binding.AlternativeNames));
+                            _input.Show("ExcludeBindings", target.Binding.ExcludeBindings);
+                            _input.Show("Target plugin", resolver.GetTargetPlugin().Description);
+                            _input.Show("Validation plugin", resolver.GetValidationPlugin().Description);
+                            _input.Show("Store plugin", resolver.GetStorePlugin().Description);
+                            _input.Show("Install plugin", resolver.GetInstallationPlugin().Description);
+                            _input.Show("Renewal due", target.Date.ToUserString());
+                            _input.Show("Script", target.Script);
+                            _input.Show("ScriptParameters", target.ScriptParameters);
+                            _input.Show("CentralSslStore", target.CentralSslStore);
+                            _input.Show("KeepExisting", target.KeepExisting.ToString());
+                            _input.Show("Warmup", target.Warmup.ToString());
+                            _input.Show("Renewed", $"{target.History.Count} times");
+                            _input.WritePagedList(target.History.Select(x => Choice.Create(x)));
+                        }
+                    }
+                    catch (Exception ex)
+                    {
+                        _log.Error(ex, "Unable to list details for target");
+                    }
+                }
+            }, "List scheduled renewals", "L"));
+
+            options.Add(Choice.Create<Action>(() => {
+                CheckRenewals();
+            }, "Renew scheduled", "R"));
+
+            options.Add(Choice.Create<Action>(() => {
+                var target = _input.ChooseFromList("Which renewal would you like to run?",
+                    _renewalService.Renewals,
+                    x => Choice.Create(x),
+                    true);
+                if (target != null) {
+                    ProcessRenewal(target);
+                }
+            }, "Renew specific", "S"));
+
+            options.Add(Choice.Create<Action>(() => {
+                _options.ForceRenewal = true;
+                CheckRenewals();
+                _options.ForceRenewal = false;
+            }, "Renew *all*", "A"));
+
+            options.Add(Choice.Create<Action>(() => {
+                var target = _input.ChooseFromList("Which renewal would you like to cancel?",
+                    _renewalService.Renewals, 
+                    x => Choice.Create(x), 
+                    true);
+
+                if (target != null) {
+                    if (_input.PromptYesNo($"Are you sure you want to delete {target}")) {
+                        _renewalService.Renewals = _renewalService.Renewals.Except(new[] { target });
+                        _log.Warning("Renewal {target} cancelled at user request", target);
+                    }
+                }
+            }, "Cancel scheduled renewal", "C"));
+
+            options.Add(Choice.Create<Action>(() => {
+                ListRenewals();
+                if (_input.PromptYesNo("Are you sure you want to delete all of these?")) {
+                    _renewalService.Renewals = new List<ScheduledRenewal>();
+                    _log.Warning("All scheduled renewals cancelled at user request");
+                }
+            }, "Cancel *all* scheduled renewals", "X"));
+
+            options.Add(Choice.Create<Action>(() => {
+                _options.CloseOnFinish = true;
+                _options.Test = false;
+            }, "Quit", "Q"));
+
+            _input.ChooseFromList("Please choose from the menu", options, false).Invoke();
+        }
+
+        /// <summary>
+        /// Create a new plug in unattended mode, triggered by the --plugin command line switch
         /// </summary>
-=======
-        private static void HandleException(Exception ex)
-        {
-            _log.Debug($"{ex.GetType().Name}: {{@e}}", ex);
-            _log.Error($"{ex.GetType().Name}: {{e}}", ex.Message);
-        }
-
->>>>>>> 01eacd93
-        private static void CloseDefault()
-        {
-            if (_options.Test && !_options.CloseOnFinish)
-            {
-                _options.CloseOnFinish = _input.PromptYesNo("Quit?");
-            }
-            else
-            {
-                _options.CloseOnFinish = true;
-            }
-        }
-
-        /// <summary>
-        /// Main user experience
+        private static void CreateNewCertificateUnattended()
+        {
+            _log.Information(true, "Running in unattended mode.", _options.Plugin);
+
+            // Choose target plugin 
+            var targetPlugin = _pluginService.GetByName(_pluginService.Target, _options.Plugin);
+            if (targetPlugin == null)
+            {
+                _log.Error("Target plugin {name} not found.", _options.Plugin);
+                return;
+            }
+
+            // Generate target
+            var target = targetPlugin.Default(_optionsService);
+            if (target == null)
+            {
+                _log.Error("Plugin {name} was unable to generate a target", _options.Plugin);
+                return;
+            }
+            else
+            {
+                _log.Information("Plugin {name} generated target {target}", _options.Plugin, target);
+                target.TargetPluginName = targetPlugin.Name;
+            }
+
+            // Choose validation plugin
+            IValidationPlugin validationPlugin = null;
+            if (!string.IsNullOrWhiteSpace(_options.Validation))
+            {
+                validationPlugin = _pluginService.GetValidationPlugin($"{_options.ValidationMode}.{_options.Validation}");
+                if (validationPlugin == null)
+                {
+                    _log.Error("Validation plugin {name} not found.", _options.Validation);
+                    return;
+                }
+            }
+            else
+            {
+                validationPlugin = _pluginService.GetByName(_pluginService.Validation, nameof(FileSystem));
+            }
+            target.ValidationPluginName = $"{validationPlugin.ChallengeType}.{validationPlugin.Name}";
+
+            // Generate validation options
+            try
+            {
+                validationPlugin.Default(_optionsService, target);
+            }
+            catch (Exception ex)
+            {
+                _log.Error(ex, "Invalid validation input");
+                return;
+            }
+
+            // Run authorization and installation
+            var result = Renew(CreateRenewal(target));
+            if (!result.Success)
+            {
+                _log.Error("Create certificate failed");
+            }
+        }
+
+        /// <summary>
+        /// Create initial renewal object
+        /// </summary>
+        /// <param name="target"></param>
+        /// <returns></returns>
+        private static ScheduledRenewal CreateRenewal(Target target)
+        {
+            var renewal = _renewalService.Find(target);
+            if (renewal == null)
+            {
+                renewal = new ScheduledRenewal();
+            }
+            renewal.New = true;
+            renewal.Test = _options.Test;
+            renewal.Binding = target;
+            renewal.CentralSslStore = _options.CentralSslStore;
+            renewal.KeepExisting = _options.KeepExisting;
+            renewal.Script = _options.Script;
+            renewal.ScriptParameters = _options.ScriptParameters;
+            renewal.Warmup = _options.Warmup;
+            return renewal;
+        }
+
+        /// <summary>
+        /// Print a list of scheduled renewals
         /// </summary>
-        private static void MainMenu()
-        {
-            var options = new List<Choice<Action>>();
-            options.Add(Choice.Create<Action>(() => CreateNewCertificate(), "Create new certificate", "N"));
-            options.Add(Choice.Create<Action>(() => {
-                var target = _input.ChooseFromList("Show details for renewal?",
-                    _renewalService.Renewals,
-                    x => Choice.Create(x),
-                    true);
-                if (target != null)
-                {
-                    try
-                    {
-                        using (var scope = AutofacBuilder.Renewal(Container, _pluginService, target))
-                        {
-                            var resolver = scope.Resolve<Resolver>();
-                            _input.Show("Name", target.Binding.Host, true);
-                            _input.Show("AlternativeNames", string.Join(", ", target.Binding.AlternativeNames));
-                            _input.Show("ExcludeBindings", target.Binding.ExcludeBindings);
-                            _input.Show("Target plugin", resolver.GetTargetPlugin().Description);
-                            _input.Show("Validation plugin", resolver.GetValidationPlugin().Description);
-                            _input.Show("Store plugin", resolver.GetStorePlugin().Description);
-                            _input.Show("Install plugin", resolver.GetInstallationPlugin().Description);
-                            _input.Show("Renewal due", target.Date.ToUserString());
-                            _input.Show("Script", target.Script);
-                            _input.Show("ScriptParameters", target.ScriptParameters);
-                            _input.Show("CentralSslStore", target.CentralSslStore);
-                            _input.Show("KeepExisting", target.KeepExisting.ToString());
-                            _input.Show("Warmup", target.Warmup.ToString());
-                            _input.Show("Renewed", $"{target.History.Count} times");
-                            _input.WritePagedList(target.History.Select(x => Choice.Create(x)));
-                        }
-                    }
-                    catch (Exception ex)
-                    {
-                        _log.Error(ex, "Unable to list details for target");
-                    }
-                }
-            }, "List scheduled renewals", "L"));
-
-            options.Add(Choice.Create<Action>(() => {
-                CheckRenewals();
-            }, "Renew scheduled", "R"));
-
-            options.Add(Choice.Create<Action>(() => {
-                var target = _input.ChooseFromList("Which renewal would you like to run?",
-                    _renewalService.Renewals,
-                    x => Choice.Create(x),
-                    true);
-                if (target != null) {
-                    ProcessRenewal(target);
-                }
-            }, "Renew specific", "S"));
-
-            options.Add(Choice.Create<Action>(() => {
-                _options.ForceRenewal = true;
-                CheckRenewals();
-                _options.ForceRenewal = false;
-            }, "Renew *all*", "A"));
-
-            options.Add(Choice.Create<Action>(() => {
-                var target = _input.ChooseFromList("Which renewal would you like to cancel?",
-                    _renewalService.Renewals, 
-                    x => Choice.Create(x), 
-                    true);
-
-                if (target != null) {
-                    if (_input.PromptYesNo($"Are you sure you want to delete {target}")) {
-                        _renewalService.Renewals = _renewalService.Renewals.Except(new[] { target });
-                        _log.Warning("Renewal {target} cancelled at user request", target);
-                    }
-                }
-            }, "Cancel scheduled renewal", "C"));
-
-            options.Add(Choice.Create<Action>(() => {
-                ListRenewals();
-                if (_input.PromptYesNo("Are you sure you want to delete all of these?")) {
-                    _renewalService.Renewals = new List<ScheduledRenewal>();
-                    _log.Warning("All scheduled renewals cancelled at user request");
-                }
-            }, "Cancel *all* scheduled renewals", "X"));
-
-            options.Add(Choice.Create<Action>(() => {
-                _options.CloseOnFinish = true;
-                _options.Test = false;
-            }, "Quit", "Q"));
-
-            _input.ChooseFromList("Please choose from the menu", options, false).Invoke();
-        }
-
-        /// <summary>
-        /// Create a new plug in unattended mode, triggered by the --plugin command line switch
+        private static void ListRenewals()
+        {
+            _input.WritePagedList(_renewalService.Renewals.Select(x => Choice.Create(x)));
+        }
+
+        /// <summary>
+        /// Interactive creation of new certificate
         /// </summary>
-        private static void CreateNewCertificateUnattended()
-        {
-            _log.Information(true, "Running in unattended mode.", _options.Plugin);
-
-            // Choose target plugin 
-            var targetPlugin = _pluginService.GetByName(_pluginService.Target, _options.Plugin);
-            if (targetPlugin == null)
-            {
-                _log.Error("Target plugin {name} not found.", _options.Plugin);
-                return;
-            }
-
-            // Generate target
-            var target = targetPlugin.Default(_optionsService);
-            if (target == null)
-            {
-                _log.Error("Plugin {name} was unable to generate a target", _options.Plugin);
-                return;
-            }
-            else
-            {
-                _log.Information("Plugin {name} generated target {target}", _options.Plugin, target);
-                target.TargetPluginName = targetPlugin.Name;
-            }
-
-            // Choose validation plugin
-            IValidationPlugin validationPlugin = null;
-            if (!string.IsNullOrWhiteSpace(_options.Validation))
-            {
-                validationPlugin = _pluginService.GetValidationPlugin($"{_options.ValidationMode}.{_options.Validation}");
-                if (validationPlugin == null)
-                {
-                    _log.Error("Validation plugin {name} not found.", _options.Validation);
-                    return;
-                }
-            }
-            else
-            {
-                validationPlugin = _pluginService.GetByName(_pluginService.Validation, nameof(FileSystem));
-            }
-            target.ValidationPluginName = $"{validationPlugin.ChallengeType}.{validationPlugin.Name}";
-
-            // Generate validation options
-            try
-            {
-                validationPlugin.Default(_optionsService, target);
-            }
-            catch (Exception ex)
-            {
-                _log.Error(ex, "Invalid validation input");
-                return;
-            }
-
-            // Run authorization and installation
-            var result = Renew(CreateRenewal(target));
-            if (!result.Success)
-            {
-<<<<<<< HEAD
-                _log.Error("Create certificate {target} failed: {message}", target, result.ErrorMessage);
-=======
-                _log.Error("Create certificate failed", target);
->>>>>>> 01eacd93
-            }
-        }
-
-        /// <summary>
-        /// Create initial renewal object
-        /// </summary>
-        /// <param name="target"></param>
-        /// <returns></returns>
-        private static ScheduledRenewal CreateRenewal(Target target)
-        {
-            var renewal = _renewalService.Find(target);
-            if (renewal == null)
-            {
-                renewal = new ScheduledRenewal();
-            }
-            renewal.New = true;
-            renewal.Test = _options.Test;
-            renewal.Binding = target;
-            renewal.CentralSslStore = _options.CentralSslStore;
-            renewal.KeepExisting = _options.KeepExisting;
-            renewal.Script = _options.Script;
-            renewal.ScriptParameters = _options.ScriptParameters;
-            renewal.Warmup = _options.Warmup;
-            return renewal;
-        }
-
-        /// <summary>
-        /// Print a list of scheduled renewals
-        /// </summary>
-        private static void ListRenewals()
-        {
-            _input.WritePagedList(_renewalService.Renewals.Select(x => Choice.Create(x)));
-        }
-
-        /// <summary>
-        /// Interactive creation of new certificate
-        /// </summary>
-        private static void CreateNewCertificate()
-        {
-            // List options for generating new certificates
-            var targetPlugin = _input.ChooseFromList(
-                "Which kind of certificate would you like to create?", 
-                _pluginService.Target, 
-                x => Choice.Create(x, description: x.Description),
-                true);
-            if (targetPlugin == null) return;
-
-            var target = targetPlugin.Aquire(_optionsService, _input);
-            if (target == null) {
-                _log.Error("Plugin {Plugin} did not generate a target", targetPlugin.Name);
-                return;
-            } else {
-                _log.Verbose("Plugin {Plugin} generated target {target}", targetPlugin.Name, target);
-                target.TargetPluginName = targetPlugin.Name;
-            }
-
-            // Choose validation method
-            var validationPlugin = _input.ChooseFromList(
-                "How would you like to validate this certificate?",
-                _pluginService.Validation.Where(x => x.CanValidate(target)),
-                x => Choice.Create(x, description: $"[{x.ChallengeType}] {x.Description}"), 
-                false);
-
-            target.ValidationPluginName = $"{validationPlugin.ChallengeType}.{validationPlugin.Name}";
-            validationPlugin.Aquire(_optionsService, _input, target);
-            var result = Renew(CreateRenewal(target));
-            if (!result.Success)
-            {
-                _log.Error("Create certificate {target} failed", target);
-            }
+        private static void CreateNewCertificate()
+        {
+            // List options for generating new certificates
+            var targetPlugin = _input.ChooseFromList(
+                "Which kind of certificate would you like to create?", 
+                _pluginService.Target, 
+                x => Choice.Create(x, description: x.Description),
+                true);
+            if (targetPlugin == null) return;
+
+            var target = targetPlugin.Aquire(_optionsService, _input);
+            if (target == null) {
+                _log.Error("Plugin {Plugin} did not generate a target", targetPlugin.Name);
+                return;
+            } else {
+                _log.Verbose("Plugin {Plugin} generated target {target}", targetPlugin.Name, target);
+                target.TargetPluginName = targetPlugin.Name;
+            }
+
+            // Choose validation method
+            var validationPlugin = _input.ChooseFromList(
+                "How would you like to validate this certificate?",
+                _pluginService.Validation.Where(x => x.CanValidate(target)),
+                x => Choice.Create(x, description: $"[{x.ChallengeType}] {x.Description}"), 
+                false);
+
+            target.ValidationPluginName = $"{validationPlugin.ChallengeType}.{validationPlugin.Name}";
+            validationPlugin.Aquire(_optionsService, _input, target);
+            var result = Renew(CreateRenewal(target));
+            if (!result.Success)
+            {
+                _log.Error("Create certificate failed");
+            }
         }
  
         public static RenewResult Renew(ScheduledRenewal renewal)
-        {
-            using (var scope = AutofacBuilder.Renewal(Container, _pluginService, renewal))
-            {
-                var targetPlugin = scope.Resolve<ITargetPlugin>();
-                foreach (var target in targetPlugin.Split(renewal.Binding))
-                {
-                    var auth = Authorize(scope, renewal);
-                    if (auth.Status != "valid")
-                    {
-                        return OnRenewFail(auth);
-                    }
-                }
-                return OnRenewSuccess(scope, renewal);
+        {
+            using (var scope = AutofacBuilder.Renewal(Container, _pluginService, renewal))
+            {
+                var targetPlugin = scope.Resolve<ITargetPlugin>();
+                foreach (var target in targetPlugin.Split(renewal.Binding))
+                {
+                    var auth = Authorize(scope, renewal);
+                    if (auth.Status != "valid")
+                    {
+                        return OnRenewFail(auth);
+                    }
+                }
+                return OnRenewSuccess(scope, renewal);
             }
         }
 
-        /// <summary>
-        /// Steps to take on authorization failed
-        /// </summary>
-        /// <param name="auth"></param>
+        /// <summary>
+        /// Steps to take on authorization failed
+        /// </summary>
+        /// <param name="auth"></param>
         /// <returns></returns>
-        public static RenewResult OnRenewFail(AuthorizationState auth)
-        {
-            var errors = auth.Challenges.
-                Select(c => c.ChallengePart).
-                Where(cp => cp.Status == "invalid").
-                SelectMany(cp => cp.Error);
-
-            if (errors.Count() > 0)
-            {
-                _log.Error("ACME server reported:");
-                foreach (var error in errors)
-                {
-                    _log.Error("[{_key}] {@value}", error.Key, error.Value);
-                }
-            }
-
-            return new RenewResult(new AuthorizationFailedException(auth, errors.Select(x => x.Value)));
-        }
-
-        /// <summary>
-        /// Steps to take on succesful (re)authorization
-        /// </summary>
+        public static RenewResult OnRenewFail(AuthorizationState auth)
+        {
+            var errors = auth.Challenges.
+                Select(c => c.ChallengePart).
+                Where(cp => cp.Status == "invalid").
+                SelectMany(cp => cp.Error);
+
+            if (errors.Count() > 0)
+            {
+                _log.Error("ACME server reported:");
+                foreach (var error in errors)
+                {
+                    _log.Error("[{_key}] {@value}", error.Key, error.Value);
+                }
+            }
+
+            return new RenewResult(new AuthorizationFailedException(auth, errors.Select(x => x.Value)));
+        }
+
+        /// <summary>
+        /// Steps to take on succesful (re)authorization
+        /// </summary>
         /// <param name="target"></param>
-        public static RenewResult OnRenewSuccess(ILifetimeScope scope, ScheduledRenewal renewal)
-        {
-            RenewResult result = null;
-            try
-            {
-                var targetPlugin = scope.Resolve<ITargetPlugin>();
-                var storePlugin = scope.Resolve<IStorePlugin>();
-                var oldCertificate = renewal.Certificate(storePlugin);
-                var newCertificate = _certificateService.RequestCertificate(renewal.Binding);
-                result = new RenewResult(newCertificate);
-
-                // Early escape for testing validation only
-                if (_options.Test &&
-                    renewal.New &&
-                    !_input.PromptYesNo($"Do you want to save the certificate?"))
-                    return result;
-
-                // Save to store
-                storePlugin.Save(newCertificate);
-
-                if (!renewal.New ||
-                    !_options.Test ||
-                    _input.PromptYesNo($"Do you want to add/update the certificate to your server software?"))
-                {
-                    // Run installation plugin(s)
-                    _log.Information("Installing SSL certificate in server software");
-                    try
-                    {
-                        var installationPlugin = scope.Resolve<IInstallationPlugin>();
-                        foreach (var subTarget in targetPlugin.Split(renewal.Binding))
-                        {
-                            var tempRenewal = renewal.Copy();
-                            tempRenewal.Binding = subTarget;
-                            installationPlugin.Install(tempRenewal, newCertificate, oldCertificate);
-                        }
-                    }
-                    catch (Exception ex)
-                    {
-                        _log.Error(ex, "Unable to install certificate");
-                        result.Success = false;
-                        result.ErrorMessage = $"Install failed: {ex.Message}";
-                    }
-
-                    // Delete the old certificate if specified and found
-                    if (!renewal.KeepExisting && oldCertificate != null)
-                    {
-                        try
-                        {
-                            storePlugin.Delete(oldCertificate);
-                        }
-                        catch (Exception ex)
-                        {
-                            _log.Error(ex, "Unable to delete previous certificate");
-                            //result.Success = false; // not a show-stopper, consider the renewal a success
-                            result.ErrorMessage = $"Delete failed: {ex.Message}";
-                        }
-                    }
-                }
-
-                // Add or update renewal
-                if (renewal.New &&
-                    !_options.NoTaskScheduler &&
-                    (!_options.Test ||
-                    _input.PromptYesNo($"Do you want to automatically renew this certificate in {_renewalService.RenewalPeriod} days? This will add a task scheduler task.")))
-                {
-                    _taskScheduler.EnsureTaskScheduler();
-                    _renewalService.Save(renewal, result);
-                }
-                return result;
-            }
-            catch (Exception ex)
-            {
-                // Result might still contain the Thumbprint of the certificate 
-                // that was requested and (partially? installed, which might help
-                // with debugging
-<<<<<<< HEAD
-                _log.Error(ex, "Unknown failure");
-                if (result == null)
-=======
-                HandleException(ex);
-                result.Success = false;
-                result.ErrorMessage = ex.Message;
-            }
-            return result;
-        }
-
-        /// <summary>
-        /// Save certificate in the right place, either to the certifcate store 
-        /// or to the central ssl store
-        /// </summary>
-        /// <param name="bindings">For which bindings is this certificate meant</param>
-        /// <param name="certificate">The certificate itself</param>
-        /// <param name="certificatePfx">The location of the PFX file in the local filesystem.</param>
-        /// <param name="store">Certificate store to use when saving to one</param>
-        public static X509Store SaveCertificate(List<string> bindings, X509Certificate2 certificate, FileInfo certificatePfx = null)
-        {
-            if (_options.CentralSsl)
-            {
-                _log.Information("Copying certificate to the Central SSL store");
-                _centralSslService.InstallCertificate(bindings, certificate, certificatePfx);
-                return null;
-            }
-            else
-            {
-                _log.Information("Installing certificate in the certificate store");
-                return _certificateStoreService.InstallCertificate(certificate);
-            }
-        }
-
-        /// <summary>
-        /// Remove certificate from Central SSL store or Certificate store
-        /// </summary>
-        /// <param name="thumbprint"></param>
-        /// <param name="store"></param>
-        public static void DeleteCertificate(string thumbprint)
-        {
-            if (_options.CentralSsl)
-            {
-                _log.Information("Removing certificate from the Central SSL store");
-                _centralSslService.UninstallCertificate(thumbprint);
-            }
-            else
-            {
-                _log.Information("Uninstalling certificate from the certificate store");
-                _certificateStoreService.UninstallCertificate(thumbprint);
-            }
-        }
-
-        /// <summary>
-        /// Find the most recently issued certificate for a specific target
-        /// </summary>
-        /// <param name="target"></param>
-        /// <returns></returns>
-        public static X509Certificate2 FindCertificate(ScheduledRenewal scheduled)
-        {
-            if (scheduled == null)
-            {
-                return null;
-            }
-            var thumbprint = scheduled.History.
-                OrderByDescending(x => x.Date).
-                Where(x => x.Success).
-                Select(x => x.Thumbprint).
-                FirstOrDefault();
-            var friendlyName = scheduled.Binding.Host;
-            var useThumbprint = !string.IsNullOrEmpty(thumbprint);
-            if (!_options.CentralSsl)
-            {
-                if (useThumbprint)
->>>>>>> 01eacd93
-                {
-                    result = new RenewResult(ex);
-                }
-                else
-                {
-                    result.Success = false;
-                    result.ErrorMessage = ex.Message;
-                }            
-            }
-            return result;
-        }
-
-        /// <summary>
-        /// Loop through the store renewals and run those which are
-        /// due to be run
+        public static RenewResult OnRenewSuccess(ILifetimeScope scope, ScheduledRenewal renewal)
+        {
+            RenewResult result = null;
+            try
+            {
+                var targetPlugin = scope.Resolve<ITargetPlugin>();
+                var storePlugin = scope.Resolve<IStorePlugin>();
+                var oldCertificate = renewal.Certificate(storePlugin);
+                var newCertificate = _certificateService.RequestCertificate(renewal.Binding);
+                result = new RenewResult(newCertificate);
+
+                // Early escape for testing validation only
+                if (_options.Test &&
+                    renewal.New &&
+                    !_input.PromptYesNo($"Do you want to save the certificate?"))
+                    return result;
+
+                // Save to store
+                storePlugin.Save(newCertificate);
+
+                if (!renewal.New ||
+                    !_options.Test ||
+                    _input.PromptYesNo($"Do you want to add/update the certificate to your server software?"))
+                {
+                    // Run installation plugin(s)
+                    _log.Information("Installing SSL certificate in server software");
+                    try
+                    {
+                        var installationPlugin = scope.Resolve<IInstallationPlugin>();
+                        foreach (var subTarget in targetPlugin.Split(renewal.Binding))
+                        {
+                            var tempRenewal = renewal.Copy();
+                            tempRenewal.Binding = subTarget;
+                            installationPlugin.Install(tempRenewal, newCertificate, oldCertificate);
+                        }
+                    }
+                    catch (Exception ex)
+                    {
+                        _log.Error(ex, "Unable to install certificate");
+                        result.Success = false;
+                        result.ErrorMessage = $"Install failed: {ex.Message}";
+                    }
+
+                    // Delete the old certificate if specified and found
+                    if (!renewal.KeepExisting && oldCertificate != null)
+                    {
+                        try
+                        {
+                            storePlugin.Delete(oldCertificate);
+                        }
+                        catch (Exception ex)
+                        {
+                            _log.Error(ex, "Unable to delete previous certificate");
+                            //result.Success = false; // not a show-stopper, consider the renewal a success
+                            result.ErrorMessage = $"Delete failed: {ex.Message}";
+                        }
+                    }
+                }
+
+                // Add or update renewal
+                if (renewal.New &&
+                    !_options.NoTaskScheduler &&
+                    (!_options.Test ||
+                    _input.PromptYesNo($"Do you want to automatically renew this certificate in {_renewalService.RenewalPeriod} days? This will add a task scheduler task.")))
+                {
+                    _taskScheduler.EnsureTaskScheduler();
+                    _renewalService.Save(renewal, result);
+                }
+                return result;
+            }
+            catch (Exception ex)
+            {
+                // Result might still contain the Thumbprint of the certificate 
+                // that was requested and (partially? installed, which might help
+                // with debugging
+                HandleException(ex);
+                if (result == null)
+                {
+                    result = new RenewResult(ex);
+                }
+                else
+                {
+                    result.Success = false;
+                    result.ErrorMessage = ex.Message;
+                }            
+            }
+            return result;
+        }
+
+        /// <summary>
+        /// Loop through the store renewals and run those which are
+        /// due to be run
         /// </summary>
         public static void CheckRenewals()
         {
             _log.Verbose("Checking renewals");
-
+
             var renewals = _renewalService.Renewals.ToList();
             if (renewals.Count == 0)
                 _log.Warning("No scheduled renewals found.");
 
             var now = DateTime.UtcNow;
-            foreach (var renewal in renewals)
-            {
-                if (_options.ForceRenewal)
-                {
-                    ProcessRenewal(renewal);
-                }
-                else
-                {
-                    _log.Verbose("Checking {renewal}", renewal.Binding.Host);
-                    if (renewal.Date >= now)
-                    {
-                        _log.Information("Renewal for certificate {renewal} not scheduled, due after {date}", renewal.Binding.Host, renewal.Date.ToUserString());
-                        return;
-                    }
-                    else
-                    {
-                        ProcessRenewal(renewal);
-                    }
-                }              
+            foreach (var renewal in renewals)
+            {
+                if (_options.ForceRenewal)
+                {
+                    ProcessRenewal(renewal);
+                }
+                else
+                {
+                    _log.Verbose("Checking {renewal}", renewal.Binding.Host);
+                    if (renewal.Date >= now)
+                    {
+                        _log.Information("Renewal for certificate {renewal} not scheduled, due after {date}", renewal.Binding.Host, renewal.Date.ToUserString());
+                        return;
+                    }
+                    else
+                    {
+                        ProcessRenewal(renewal);
+                    }
+                }              
             }
         }
 
-        /// <summary>
-        /// Process a single renewal
-        /// </summary>
+        /// <summary>
+        /// Process a single renewal
+        /// </summary>
         /// <param name="renewal"></param>
         private static void ProcessRenewal(ScheduledRenewal renewal)
-        {
+        {
             _log.Information(true, "Renewing certificate for {renewal}", renewal.Binding.Host);
             try
             {
                 // Let the plugin run
-                var result = Renew(renewal);
+                var result = Renew(renewal);
                 _renewalService.Save(renewal, result);
             }
             catch (Exception ex)
-            {
+            {
                 HandleException(ex);
                 _log.Error("Renewal for {host} failed, will retry on next run", renewal.Binding.Host);
-            }
-        }
-
-        /// <summary>
-        /// Make sure we have authorization for every host in target
-        /// </summary>
-        /// <param name="renewal"></param>
+            }
+        }
+
+        /// <summary>
+        /// Make sure we have authorization for every host in target
+        /// </summary>
+        /// <param name="renewal"></param>
         /// <returns></returns>
         public static AuthorizationState Authorize(ILifetimeScope scope, ScheduledRenewal renewal)
         {
@@ -659,49 +550,49 @@
             List<AuthorizationState> authStatus = new List<AuthorizationState>();
             foreach (var identifier in identifiers)
             {
-                var authzState = _client.Acme.AuthorizeIdentifier(identifier);
-                if (authzState.Status == "valid" && !_options.Test)
-                {
-                    _log.Information("Cached authorization result: {Status}", authzState.Status);
-                    authStatus.Add(authzState);
-                }
-                else
-                {
-                    var validation = scope.Resolve<IValidationPlugin>();
-                    if (validation == null)
-                    {
-                        return new AuthorizationState { Status = "invalid" };
-                    }
-                    _log.Information("Authorizing {dnsIdentifier} using {challengeType} validation ({name})", identifier, validation.ChallengeType, validation.Name);
-                    var challenge = _client.Acme.DecodeChallenge(authzState, validation.ChallengeType);
-                    var cleanUp = validation.PrepareChallenge(renewal, challenge, identifier);
-
-                    try
-                    {
-                        _log.Debug("Submitting answer");
-                        authzState.Challenges = new AuthorizeChallenge[] { challenge };
-                        _client.Acme.SubmitChallengeAnswer(authzState, validation.ChallengeType, true);
-
-                        // have to loop to wait for server to stop being pending.
-                        // TODO: put timeout/retry limit in this loop
-                        while (authzState.Status == "pending")
-                        {
-                            _log.Debug("Refreshing authorization");
-                            Thread.Sleep(4000); // this has to be here to give ACME server a chance to think
-                            var newAuthzState = _client.Acme.RefreshIdentifierAuthorization(authzState);
-                            if (newAuthzState.Status != "pending")
-                            {
-                                authzState = newAuthzState;
-                            }
-                        }
-
-                        _log.Information("Authorization result: {Status}", authzState.Status);
-                        authStatus.Add(authzState);
-                    }
-                    finally
-                    {
-                        cleanUp(authzState);
-                    }
+                var authzState = _client.Acme.AuthorizeIdentifier(identifier);
+                if (authzState.Status == "valid" && !_options.Test)
+                {
+                    _log.Information("Cached authorization result: {Status}", authzState.Status);
+                    authStatus.Add(authzState);
+                }
+                else
+                {
+                    var validation = scope.Resolve<IValidationPlugin>();
+                    if (validation == null)
+                    {
+                        return new AuthorizationState { Status = "invalid" };
+                    }
+                    _log.Information("Authorizing {dnsIdentifier} using {challengeType} validation ({name})", identifier, validation.ChallengeType, validation.Name);
+                    var challenge = _client.Acme.DecodeChallenge(authzState, validation.ChallengeType);
+                    var cleanUp = validation.PrepareChallenge(renewal, challenge, identifier);
+
+                    try
+                    {
+                        _log.Debug("Submitting answer");
+                        authzState.Challenges = new AuthorizeChallenge[] { challenge };
+                        _client.Acme.SubmitChallengeAnswer(authzState, validation.ChallengeType, true);
+
+                        // have to loop to wait for server to stop being pending.
+                        // TODO: put timeout/retry limit in this loop
+                        while (authzState.Status == "pending")
+                        {
+                            _log.Debug("Refreshing authorization");
+                            Thread.Sleep(4000); // this has to be here to give ACME server a chance to think
+                            var newAuthzState = _client.Acme.RefreshIdentifierAuthorization(authzState);
+                            if (newAuthzState.Status != "pending")
+                            {
+                                authzState = newAuthzState;
+                            }
+                        }
+
+                        _log.Information("Authorization result: {Status}", authzState.Status);
+                        authStatus.Add(authzState);
+                    }
+                    finally
+                    {
+                        cleanUp(authzState);
+                    }
                 }
             }
             foreach (var authState in authStatus)
@@ -714,5 +605,5 @@
             return new AuthorizationState { Status = "valid" };
         }
 
-    }
+    }
 }