﻿using ACMESharp;
using Autofac;
using LetsEncrypt.ACME.Simple.Clients;
using LetsEncrypt.ACME.Simple.Extensions;
using LetsEncrypt.ACME.Simple.Plugins;
using LetsEncrypt.ACME.Simple.Plugins.InstallationPlugins;
using LetsEncrypt.ACME.Simple.Plugins.StorePlugins;
using LetsEncrypt.ACME.Simple.Plugins.TargetPlugins;
using LetsEncrypt.ACME.Simple.Plugins.ValidationPlugins;
using LetsEncrypt.ACME.Simple.Services;
using System;
using System.Collections.Generic;
using System.Linq;
using System.Net;
using System.Security.Principal;
using System.Threading;
<<<<<<< HEAD
=======
using ACMESharp;
using ACMESharp.JOSE;
using LetsEncrypt.ACME.Simple.Services;
using static LetsEncrypt.ACME.Simple.Services.InputService;
using LetsEncrypt.ACME.Simple.Extensions;
using LetsEncrypt.ACME.Simple.Plugins.ValidationPlugins;
using LetsEncrypt.ACME.Simple.Plugins.ValidationPlugins.Http;
using System.Security.Cryptography.X509Certificates;
using Autofac;
using LetsEncrypt.ACME.Simple.Plugins.TargetPlugins;
>>>>>>> b6d7531d

namespace LetsEncrypt.ACME.Simple
{
    class Program
    {
        private const string _clientName = "letsencrypt-win-simple";
        private static LetsEncryptClient _client;
        private static ISettingsService _settings;
        private static IInputService _input;
        private static CertificateService _certificateService;
        private static RenewalService _renewalService;
        private static TaskSchedulerService _taskScheduler;
        private static IOptionsService _optionsService;
        private static Options _options;
        private static ILogService _log;
        private static PluginService _pluginService;

        public static IContainer Container;

        static bool IsElevated => new WindowsPrincipal(WindowsIdentity.GetCurrent()).IsInRole(WindowsBuiltInRole.Administrator);
        static bool IsNET45 => Type.GetType("System.Reflection.ReflectionContext", false) != null;

        private static void Main(string[] args)
        {
            // Setup DI
            Container = AutofacBuilder.Global(args, _clientName, new PluginService());

            // Basic services
            _log = Container.Resolve<ILogService>();
            _optionsService = Container.Resolve<IOptionsService>();
            _options = _optionsService.Options;
            if (_options == null) return;
            _settings = Container.Resolve<ISettingsService>();
            _input = Container.Resolve<IInputService>();
            _pluginService = Container.Resolve<PluginService>();

            // .NET Framework check
            if (!IsNET45) {
                _log.Error(".NET Framework 4.5 or higher is required for this app");
                return;
            }

            // Show version information
            _input.ShowBanner();

            // Advanced services
            _renewalService = new RenewalService(_settings, _input, _clientName, _settings.ConfigPath);
            _taskScheduler = new TaskSchedulerService(_options, _input, _log, _clientName);
            ServicePointManager.SecurityProtocol = SecurityProtocolType.Tls | SecurityProtocolType.Tls11 | SecurityProtocolType.Tls12;

            // Main loop
            do {
                _client = Container.Resolve<LetsEncryptClient>();
                _certificateService = new CertificateService(_options, _log, _client, _settings.ConfigPath);

                try {
                    if (_options.Renew)
                    {
                        CheckRenewals();
                        CloseDefault();
                    }
                    else if (!string.IsNullOrEmpty(_options.Plugin))
                    {
                        CreateNewCertificateUnattended();
                        CloseDefault();
                    }
                    else
                    {
                        MainMenu();
                    }
                }
                catch (Exception e)
                {
                    HandleException(e);
                    Environment.ExitCode = e.HResult;
                }
                if (!_options.CloseOnFinish)
                {
                    _options.Plugin = null;
                    _options.Renew = false;
                    _options.ForceRenewal = false;
                    Environment.ExitCode = 0;
                }
            } while (!_options.CloseOnFinish);
        }

        private static void HandleException(Exception ex)
        {
            _log.Debug($"{ex.GetType().Name}: {{@e}}", ex);
            _log.Error($"{ex.GetType().Name}: {{e}}", ex.Message);
        }

        /// <summary>
        /// Present user with the option to close the program
        /// Useful to keep the console output visible when testing
        /// unattended commands
        /// </summary>
        private static void CloseDefault()
        {
            if (_options.Test && !_options.CloseOnFinish)
            {
                _options.CloseOnFinish = _input.PromptYesNo("Quit?");
            }
            else
            {
                _options.CloseOnFinish = true;
            }
        }

        /// <summary>
        /// Main user experience
        /// </summary>
        private static void MainMenu()
        {
            var options = new List<Choice<Action>>();
            options.Add(Choice.Create<Action>(() => CreateNewCertificate(), "Create new certificate", "N"));
            options.Add(Choice.Create<Action>(() => {
                var target = _input.ChooseFromList("Show details for renewal?",
                    _renewalService.Renewals,
                    x => Choice.Create(x),
                    true);
                if (target != null)
                {
                    try
                    {
                        using (var scope = AutofacBuilder.Renewal(Container, target, false))
                        {
                            var resolver = scope.Resolve<UnattendedResolver>();
                            _input.Show("Name", target.Binding.Host, true);
                            _input.Show("AlternativeNames", string.Join(", ", target.Binding.AlternativeNames));
                            _input.Show("ExcludeBindings", target.Binding.ExcludeBindings);
                            _input.Show("Target plugin", resolver.GetTargetPlugin().Description);
                            _input.Show("Validation plugin", resolver.GetValidationPlugin().Description);
                            _input.Show("Store plugin", resolver.GetStorePlugin().Description);
                            _input.Show("Install plugin", resolver.GetInstallationPlugin().Description);
                            _input.Show("Renewal due", target.Date.ToUserString());
                            _input.Show("Script", target.Script);
                            _input.Show("ScriptParameters", target.ScriptParameters);
                            _input.Show("CentralSslStore", target.CentralSslStore);
                            _input.Show("KeepExisting", target.KeepExisting.ToString());
                            _input.Show("Warmup", target.Warmup.ToString());
                            _input.Show("Renewed", $"{target.History.Count} times");
                            _input.WritePagedList(target.History.Select(x => Choice.Create(x)));
                        }
                    }
                    catch (Exception ex)
                    {
                        _log.Error(ex, "Unable to list details for target");
                    }
                }
            }, "List scheduled renewals", "L"));

            options.Add(Choice.Create<Action>(() => {
                CheckRenewals();
            }, "Renew scheduled", "R"));

            options.Add(Choice.Create<Action>(() => {
                var target = _input.ChooseFromList("Which renewal would you like to run?",
                    _renewalService.Renewals,
                    x => Choice.Create(x),
                    true);
                if (target != null) {
                    ProcessRenewal(target);
                }
            }, "Renew specific", "S"));

            options.Add(Choice.Create<Action>(() => {
                _options.ForceRenewal = true;
                CheckRenewals();
                _options.ForceRenewal = false;
            }, "Renew *all*", "A"));

            options.Add(Choice.Create<Action>(() => {
                var target = _input.ChooseFromList("Which renewal would you like to cancel?",
                    _renewalService.Renewals, 
                    x => Choice.Create(x), 
                    true);

                if (target != null) {
                    if (_input.PromptYesNo($"Are you sure you want to delete {target}")) {
                        _renewalService.Renewals = _renewalService.Renewals.Except(new[] { target });
                        _log.Warning("Renewal {target} cancelled at user request", target);
                    }
                }
            }, "Cancel scheduled renewal", "C"));

            options.Add(Choice.Create<Action>(() => {
                ListRenewals();
                if (_input.PromptYesNo("Are you sure you want to delete all of these?")) {
                    _renewalService.Renewals = new List<ScheduledRenewal>();
                    _log.Warning("All scheduled renewals cancelled at user request");
                }
            }, "Cancel *all* scheduled renewals", "X"));

            options.Add(Choice.Create<Action>(() => {
                _options.CloseOnFinish = true;
                _options.Test = false;
            }, "Quit", "Q"));

            _input.ChooseFromList("Please choose from the menu", options, false).Invoke();
        }

        /// <summary>
        /// Create a new plug in unattended mode, triggered by the --plugin command line switch
        /// </summary>
        private static void CreateNewCertificateUnattended()
        {
            _log.Information(true, "Running in unattended mode.", _options.Plugin);
            var tempRenewal = CreateRenewal(_options);
            using (var scope = AutofacBuilder.Renewal(Container, tempRenewal, false))
            {
                var targetPluginFactory = scope.Resolve<ITargetPluginFactory>();
                var targetPlugin = scope.Resolve<ITargetPlugin>();
                var target = targetPlugin.Default();
                tempRenewal.Binding = target;
                if (target == null)
                {
                    _log.Error("Target plugin {name} was unable to generate a target", targetPluginFactory.Name);
                    return;
                }
                else
                {
                    tempRenewal.Binding.TargetPluginName = targetPluginFactory.Name;
                    _log.Information("Target plugin {name} generated {target}", targetPluginFactory.Name, tempRenewal.Binding);
                }

                var validationPluginFactory = scope.Resolve<IValidationPluginFactory>();
                if (!validationPluginFactory.CanValidate(target))
                {
                    _log.Error("Validation plugin {name} is unable to validate target", targetPluginFactory.Name);
                    return;
                }
                var validationPlugin = scope.Resolve<IValidationPlugin>();
                try
                {
                    validationPlugin.Default(target);
                    tempRenewal.Binding.ValidationPluginName = $"{_options.ValidationMode}.{_options.Validation}";
                }
                catch (Exception ex)
                {
                    _log.Error(ex, "Invalid validation input");
                    return;
                }
                var result = Renew(scope, CreateRenewal(tempRenewal));
                if (!result.Success)
                {
                    _log.Error("Create certificate failed");
                }
            }       
        }

        /// <summary>
        /// Create new ScheduledRenewal from the options
        /// </summary>
        /// <returns></returns>
        private static ScheduledRenewal CreateRenewal(Options options)
        {
            return new ScheduledRenewal
            {
                Binding = new Target
                {
                    TargetPluginName = options.Plugin,
                    ValidationPluginName = $"{options.ValidationMode}.{options.Validation}"
                },
                New = true,
                Test = options.Test,
                CentralSslStore = options.CentralSslStore,
                KeepExisting = options.KeepExisting,
                Script = options.Script,
                ScriptParameters = options.ScriptParameters,
                Warmup = options.Warmup
            };
        }

        /// <summary>
        /// If renewal is already Scheduled, replace it with the new options
        /// </summary>
        /// <param name="target"></param>
        /// <returns></returns>
        private static ScheduledRenewal CreateRenewal(ScheduledRenewal temp)
        {
            var renewal = _renewalService.Find(temp.Binding);
            if (renewal == null)
            {
                renewal = temp;
            }
            renewal.New = true;
            renewal.Test = temp.Test;
            renewal.Binding = temp.Binding;
            renewal.CentralSslStore = temp.CentralSslStore;
            renewal.KeepExisting = temp.KeepExisting;
            renewal.Script = temp.Script;
            renewal.ScriptParameters = temp.ScriptParameters;
            renewal.Warmup = temp.Warmup;
            return renewal;
        }

        /// <summary>
        /// Print a list of scheduled renewals
        /// </summary>
        private static void ListRenewals()
        {
            _input.WritePagedList(_renewalService.Renewals.Select(x => Choice.Create(x)));
        }

        /// <summary>
        /// Interactive creation of new certificate
        /// </summary>
        private static void CreateNewCertificate()
        {
            var tempRenewal = CreateRenewal(_options);
            using (var scope = AutofacBuilder.Renewal(Container, tempRenewal, true))
            {
                // Choose target plugin
                var targetPluginFactory = scope.ResolveOptional<ITargetPluginFactory>();
                if (targetPluginFactory is IIsNull)
                {
                    return; // User cancelled
                }
                else
                {
                    tempRenewal.Binding.TargetPluginName = targetPluginFactory.Name;
                }

                // Aquire target
                var targetPlugin = scope.Resolve<ITargetPlugin>();
                var target = targetPlugin.Aquire();
                tempRenewal.Binding = target;
                if (target == null)
                {
                    _log.Error("Plugin {name} was unable to generate a target", targetPluginFactory.Name);
                    return;
                }
                else
                {
                    _log.Information("Plugin {name} generated target {target}", targetPluginFactory.Name, tempRenewal.Binding);
                }
                
                // Choose validation plugin
                var validationPluginFactory = scope.ResolveOptional<IValidationPluginFactory>();
                if (validationPluginFactory is IIsNull)
                {
                   
                    return; // User cancelled
                }
                else
                {
                    tempRenewal.Binding.ValidationPluginName = $"{_options.ValidationMode}.{_options.Validation}";
                }

                // Configure validation
                try
                {
                    var validationPlugin = scope.Resolve<IValidationPlugin>();
                    validationPlugin.Aquire(target);
                }
                catch (Exception ex)
                {
                    _log.Error(ex, "Invalid validation input");
                    return;
                }
           
                var result = Renew(scope, CreateRenewal(tempRenewal));
                if (!result.Success)
                {
                    _log.Error("Create certificate failed");
                }
            }
        }
 
        private static RenewResult Renew(ScheduledRenewal renewal)
        {
            using (var scope = AutofacBuilder.Renewal(Container, renewal, false))
            {
                return Renew(scope, renewal);
            }
        }

        private static RenewResult Renew(ILifetimeScope scope, ScheduledRenewal renewal)
        {
            var targetPlugin = scope.Resolve<ITargetPlugin>();
            foreach (var target in targetPlugin.Split(renewal.Binding))
            {
                var auth = Authorize(scope, renewal);
                if (auth.Status != "valid")
                {
                    return OnRenewFail(auth);
                }
            }
            return OnRenewSuccess(scope, renewal);
        }

        /// <summary>
        /// Steps to take on authorization failed
        /// </summary>
        /// <param name="auth"></param>
        /// <returns></returns>
        public static RenewResult OnRenewFail(AuthorizationState auth)
        {
            var errors = auth.Challenges.
                Select(c => c.ChallengePart).
                Where(cp => cp.Status == "invalid").
                SelectMany(cp => cp.Error);

            if (errors.Count() > 0)
            {
                _log.Error("ACME server reported:");
                foreach (var error in errors)
                {
                    _log.Error("[{_key}] {@value}", error.Key, error.Value);
                }
            }

            return new RenewResult(new AuthorizationFailedException(auth, errors.Select(x => x.Value)));
        }

        /// <summary>
        /// Steps to take on succesful (re)authorization
        /// </summary>
        /// <param name="target"></param>
        private static RenewResult OnRenewSuccess(ILifetimeScope scope, ScheduledRenewal renewal)
        {
            RenewResult result = null;
            try
            {
                var storePlugin = scope.Resolve<IStorePlugin>();
                var oldCertificate = renewal.Certificate(storePlugin);
                var newCertificate = _certificateService.RequestCertificate(renewal.Binding);
                result = new RenewResult(newCertificate);

                // Early escape for testing validation only
                if (_options.Test &&
                    renewal.New &&
                    !_input.PromptYesNo($"Do you want to save the certificate?"))
                    return result;

                // Save to store
                storePlugin.Save(newCertificate);

                if (!renewal.New ||
                    !_options.Test ||
                    _input.PromptYesNo($"Do you want to add/update the certificate to your server software?"))
                {
                    // Run installation plugin(s)
                    _log.Information("Installing SSL certificate in server software");
                    try
                    {
                        var installInstance = scope.Resolve<IInstallationPlugin>();
                        installInstance.Install(newCertificate, oldCertificate);
                    }
                    catch (Exception ex)
                    {
                        _log.Error(ex, "Unable to install certificate");
                        result.Success = false;
                        result.ErrorMessage = $"Install failed: {ex.Message}";
                    }

                    // Delete the old certificate if specified and found
                    if (!renewal.KeepExisting && oldCertificate != null)
                    {
                        try
                        {
                            storePlugin.Delete(oldCertificate);
                        }
                        catch (Exception ex)
                        {
                            _log.Error(ex, "Unable to delete previous certificate");
                            //result.Success = false; // not a show-stopper, consider the renewal a success
                            result.ErrorMessage = $"Delete failed: {ex.Message}";
                        }
                    }
                }

                // Add or update renewal
                if (renewal.New &&
                    !_options.NoTaskScheduler &&
                    (!_options.Test ||
                    _input.PromptYesNo($"Do you want to automatically renew this certificate in {_renewalService.RenewalPeriod} days? This will add a task scheduler task.")))
                {
                    _taskScheduler.EnsureTaskScheduler();
                    _renewalService.Save(renewal, result);
                }
                return result;
            }
            catch (Exception ex)
            {
                // Result might still contain the Thumbprint of the certificate 
                // that was requested and (partially? installed, which might help
                // with debugging
                HandleException(ex);
                if (result == null)
                {
                    result = new RenewResult(ex);
                }
                else
                {
                    result.Success = false;
                    result.ErrorMessage = ex.Message;
                }            
            }
            return result;
        }

        /// <summary>
        /// Loop through the store renewals and run those which are
        /// due to be run
        /// </summary>
        private static void CheckRenewals()
        {
            _log.Verbose("Checking renewals");

            var renewals = _renewalService.Renewals.ToList();
            if (renewals.Count == 0)
                _log.Warning("No scheduled renewals found.");

            var now = DateTime.UtcNow;
            foreach (var renewal in renewals)
            {
                if (_options.ForceRenewal)
                {
                    ProcessRenewal(renewal);
                }
<<<<<<< HEAD
                else
                {
                    _log.Verbose("Checking {renewal}", renewal.Binding.Host);
                    if (renewal.Date >= now)
                    {
                        _log.Information("Renewal for certificate {renewal} not scheduled, due after {date}", renewal.Binding.Host, renewal.Date.ToUserString());
                        return;
                    }
                    else
                    {
                        ProcessRenewal(renewal);
                    }
                }              
=======
            }

            // Refresh
            try
            {
                ITargetPlugin target = renewal.Binding.GetTargetPlugin();
                if (target != null)
                {
                    renewal.Binding = target.Refresh(OptionsService, renewal.Binding);
                    if (renewal.Binding == null)
                    {
                        _log.Error("Renewal target not found, will retry on next run");
                        return;
                    }
                }
            }
            catch (Exception ex)
            {
                _log.Warning("Error refreshing renewal for {host} - {@ex}", renewal.Binding.Host, ex);
>>>>>>> b6d7531d
            }
        }

        /// <summary>
        /// Process a single renewal
        /// </summary>
        /// <param name="renewal"></param>
        private static void ProcessRenewal(ScheduledRenewal renewal)
        {
            _log.Information(true, "Renewing certificate for {renewal}", renewal.Binding.Host);
            try
            {
                // Let the plugin run
                var result = Renew(renewal);
                _renewalService.Save(renewal, result);
            }
            catch (Exception ex)
            {
                HandleException(ex);
                _log.Error("Renewal for {host} failed, will retry on next run", renewal.Binding.Host);
            }
        }

        /// <summary>
        /// Make sure we have authorization for every host in target
        /// </summary>
        /// <param name="renewal"></param>
        /// <returns></returns>
        private static AuthorizationState Authorize(ILifetimeScope scope, ScheduledRenewal renewal)
        {
            List<string> identifiers = renewal.Binding.GetHosts(false);
            List<AuthorizationState> authStatus = new List<AuthorizationState>();
            foreach (var identifier in identifiers)
            {
                var authzState = _client.Acme.AuthorizeIdentifier(identifier);
                if (authzState.Status == "valid" && !_options.Test)
                {
                    _log.Information("Cached authorization result: {Status}", authzState.Status);
                    authStatus.Add(authzState);
                }
                else
                {
                    var validationPluginFactory = scope.Resolve<IValidationPluginFactory>();
                    if (validationPluginFactory == null)
                    {
                        return new AuthorizationState { Status = "invalid" };
                    }
                    _log.Information("Authorizing {dnsIdentifier} using {challengeType} validation ({name})", identifier, validationPluginFactory.ChallengeType, validationPluginFactory.Name);
                    var validationPlugin = scope.Resolve<IValidationPlugin>();
                    var challenge = _client.Acme.DecodeChallenge(authzState, validationPluginFactory.ChallengeType);
                    var cleanUp = validationPlugin.PrepareChallenge(renewal, challenge, identifier);

                    try
                    {
                        _log.Debug("Submitting answer");
                        authzState.Challenges = new AuthorizeChallenge[] { challenge };
                        _client.Acme.SubmitChallengeAnswer(authzState, validationPluginFactory.ChallengeType, true);

                        // have to loop to wait for server to stop being pending.
                        // TODO: put timeout/retry limit in this loop
                        while (authzState.Status == "pending")
                        {
                            _log.Debug("Refreshing authorization");
                            Thread.Sleep(4000); // this has to be here to give ACME server a chance to think
                            var newAuthzState = _client.Acme.RefreshIdentifierAuthorization(authzState);
                            if (newAuthzState.Status != "pending")
                            {
                                authzState = newAuthzState;
                            }
                        }

                        _log.Information("Authorization result: {Status}", authzState.Status);
                        authStatus.Add(authzState);
                    }
                    finally
                    {
                        cleanUp(authzState);
                    }
                }
            }
            foreach (var authState in authStatus)
            {
                if (authState.Status != "valid")
                {
                    return authState;
                }
            }
            return new AuthorizationState { Status = "valid" };
        }

    }
}<|MERGE_RESOLUTION|>--- conflicted
+++ resolved
@@ -1,47 +1,34 @@
 ﻿using ACMESharp;
-using Autofac;
-using LetsEncrypt.ACME.Simple.Clients;
-using LetsEncrypt.ACME.Simple.Extensions;
-using LetsEncrypt.ACME.Simple.Plugins;
-using LetsEncrypt.ACME.Simple.Plugins.InstallationPlugins;
-using LetsEncrypt.ACME.Simple.Plugins.StorePlugins;
-using LetsEncrypt.ACME.Simple.Plugins.TargetPlugins;
-using LetsEncrypt.ACME.Simple.Plugins.ValidationPlugins;
-using LetsEncrypt.ACME.Simple.Services;
+using Autofac;
+using LetsEncrypt.ACME.Simple.Clients;
+using LetsEncrypt.ACME.Simple.Extensions;
+using LetsEncrypt.ACME.Simple.Plugins;
+using LetsEncrypt.ACME.Simple.Plugins.InstallationPlugins;
+using LetsEncrypt.ACME.Simple.Plugins.StorePlugins;
+using LetsEncrypt.ACME.Simple.Plugins.TargetPlugins;
+using LetsEncrypt.ACME.Simple.Plugins.ValidationPlugins;
+using LetsEncrypt.ACME.Simple.Services;
 using System;
 using System.Collections.Generic;
 using System.Linq;
 using System.Net;
 using System.Security.Principal;
 using System.Threading;
-<<<<<<< HEAD
-=======
-using ACMESharp;
-using ACMESharp.JOSE;
-using LetsEncrypt.ACME.Simple.Services;
-using static LetsEncrypt.ACME.Simple.Services.InputService;
-using LetsEncrypt.ACME.Simple.Extensions;
-using LetsEncrypt.ACME.Simple.Plugins.ValidationPlugins;
-using LetsEncrypt.ACME.Simple.Plugins.ValidationPlugins.Http;
-using System.Security.Cryptography.X509Certificates;
-using Autofac;
-using LetsEncrypt.ACME.Simple.Plugins.TargetPlugins;
->>>>>>> b6d7531d
-
+
 namespace LetsEncrypt.ACME.Simple
 {
     class Program
     {
         private const string _clientName = "letsencrypt-win-simple";
-        private static LetsEncryptClient _client;
-        private static ISettingsService _settings;
-        private static IInputService _input;
-        private static CertificateService _certificateService;
-        private static RenewalService _renewalService;
-        private static TaskSchedulerService _taskScheduler;
-        private static IOptionsService _optionsService;
-        private static Options _options;
-        private static ILogService _log;
+        private static LetsEncryptClient _client;
+        private static ISettingsService _settings;
+        private static IInputService _input;
+        private static CertificateService _certificateService;
+        private static RenewalService _renewalService;
+        private static TaskSchedulerService _taskScheduler;
+        private static IOptionsService _optionsService;
+        private static Options _options;
+        private static ILogService _log;
         private static PluginService _pluginService;
 
         public static IContainer Container;
@@ -50,567 +37,559 @@
         static bool IsNET45 => Type.GetType("System.Reflection.ReflectionContext", false) != null;
 
         private static void Main(string[] args)
-        {
-            // Setup DI
-            Container = AutofacBuilder.Global(args, _clientName, new PluginService());
-
-            // Basic services
-            _log = Container.Resolve<ILogService>();
-            _optionsService = Container.Resolve<IOptionsService>();
-            _options = _optionsService.Options;
-            if (_options == null) return;
-            _settings = Container.Resolve<ISettingsService>();
-            _input = Container.Resolve<IInputService>();
-            _pluginService = Container.Resolve<PluginService>();
-
-            // .NET Framework check
-            if (!IsNET45) {
-                _log.Error(".NET Framework 4.5 or higher is required for this app");
-                return;
-            }
-
-            // Show version information
-            _input.ShowBanner();
-
-            // Advanced services
-            _renewalService = new RenewalService(_settings, _input, _clientName, _settings.ConfigPath);
-            _taskScheduler = new TaskSchedulerService(_options, _input, _log, _clientName);
-            ServicePointManager.SecurityProtocol = SecurityProtocolType.Tls | SecurityProtocolType.Tls11 | SecurityProtocolType.Tls12;
+        {
+            // Setup DI
+            Container = AutofacBuilder.Global(args, _clientName, new PluginService());
+
+            // Basic services
+            _log = Container.Resolve<ILogService>();
+            _optionsService = Container.Resolve<IOptionsService>();
+            _options = _optionsService.Options;
+            if (_options == null) return;
+            _settings = Container.Resolve<ISettingsService>();
+            _input = Container.Resolve<IInputService>();
+            _pluginService = Container.Resolve<PluginService>();
+
+            // .NET Framework check
+            if (!IsNET45) {
+                _log.Error(".NET Framework 4.5 or higher is required for this app");
+                return;
+            }
+
+            // Show version information
+            _input.ShowBanner();
+
+            // Advanced services
+            _renewalService = new RenewalService(_settings, _input, _clientName, _settings.ConfigPath);
+            _taskScheduler = new TaskSchedulerService(_options, _input, _log, _clientName);
+            ServicePointManager.SecurityProtocol = SecurityProtocolType.Tls | SecurityProtocolType.Tls11 | SecurityProtocolType.Tls12;
 
             // Main loop
-            do {
-                _client = Container.Resolve<LetsEncryptClient>();
-                _certificateService = new CertificateService(_options, _log, _client, _settings.ConfigPath);
-
-                try {
-                    if (_options.Renew)
-                    {
-                        CheckRenewals();
-                        CloseDefault();
-                    }
-                    else if (!string.IsNullOrEmpty(_options.Plugin))
-                    {
-                        CreateNewCertificateUnattended();
-                        CloseDefault();
-                    }
-                    else
-                    {
-                        MainMenu();
-                    }
-                }
-                catch (Exception e)
-                {
-                    HandleException(e);
+            do {
+                _client = Container.Resolve<LetsEncryptClient>();
+                _certificateService = new CertificateService(_options, _log, _client, _settings.ConfigPath);
+
+                try {
+                    if (_options.Renew)
+                    {
+                        CheckRenewals();
+                        CloseDefault();
+                    }
+                    else if (!string.IsNullOrEmpty(_options.Plugin))
+                    {
+                        CreateNewCertificateUnattended();
+                        CloseDefault();
+                    }
+                    else
+                    {
+                        MainMenu();
+                    }
+                }
+                catch (Exception e)
+                {
+                    HandleException(e);
                     Environment.ExitCode = e.HResult;
                 }
-                if (!_options.CloseOnFinish)
-                {
-                    _options.Plugin = null;
-                    _options.Renew = false;
-                    _options.ForceRenewal = false;
-                    Environment.ExitCode = 0;
+                if (!_options.CloseOnFinish)
+                {
+                    _options.Plugin = null;
+                    _options.Renew = false;
+                    _options.ForceRenewal = false;
+                    Environment.ExitCode = 0;
                 }
             } while (!_options.CloseOnFinish);
-        }
-
-        private static void HandleException(Exception ex)
-        {
-            _log.Debug($"{ex.GetType().Name}: {{@e}}", ex);
-            _log.Error($"{ex.GetType().Name}: {{e}}", ex.Message);
-        }
-
-        /// <summary>
-        /// Present user with the option to close the program
-        /// Useful to keep the console output visible when testing
-        /// unattended commands
+        }
+
+        private static void HandleException(Exception ex)
+        {
+            _log.Debug($"{ex.GetType().Name}: {{@e}}", ex);
+            _log.Error($"{ex.GetType().Name}: {{e}}", ex.Message);
+        }
+
+        /// <summary>
+        /// Present user with the option to close the program
+        /// Useful to keep the console output visible when testing
+        /// unattended commands
+        /// </summary>
+        private static void CloseDefault()
+        {
+            if (_options.Test && !_options.CloseOnFinish)
+            {
+                _options.CloseOnFinish = _input.PromptYesNo("Quit?");
+            }
+            else
+            {
+                _options.CloseOnFinish = true;
+            }
+        }
+
+        /// <summary>
+        /// Main user experience
+        /// </summary>
+        private static void MainMenu()
+        {
+            var options = new List<Choice<Action>>();
+            options.Add(Choice.Create<Action>(() => CreateNewCertificate(), "Create new certificate", "N"));
+            options.Add(Choice.Create<Action>(() => {
+                var target = _input.ChooseFromList("Show details for renewal?",
+                    _renewalService.Renewals,
+                    x => Choice.Create(x),
+                    true);
+                if (target != null)
+                {
+                    try
+                    {
+                        using (var scope = AutofacBuilder.Renewal(Container, target, false))
+                        {
+                            var resolver = scope.Resolve<UnattendedResolver>();
+                            _input.Show("Name", target.Binding.Host, true);
+                            _input.Show("AlternativeNames", string.Join(", ", target.Binding.AlternativeNames));
+                            _input.Show("ExcludeBindings", target.Binding.ExcludeBindings);
+                            _input.Show("Target plugin", resolver.GetTargetPlugin().Description);
+                            _input.Show("Validation plugin", resolver.GetValidationPlugin().Description);
+                            _input.Show("Store plugin", resolver.GetStorePlugin().Description);
+                            _input.Show("Install plugin", resolver.GetInstallationPlugin().Description);
+                            _input.Show("Renewal due", target.Date.ToUserString());
+                            _input.Show("Script", target.Script);
+                            _input.Show("ScriptParameters", target.ScriptParameters);
+                            _input.Show("CentralSslStore", target.CentralSslStore);
+                            _input.Show("KeepExisting", target.KeepExisting.ToString());
+                            _input.Show("Warmup", target.Warmup.ToString());
+                            _input.Show("Renewed", $"{target.History.Count} times");
+                            _input.WritePagedList(target.History.Select(x => Choice.Create(x)));
+                        }
+                    }
+                    catch (Exception ex)
+                    {
+                        _log.Error(ex, "Unable to list details for target");
+                    }
+                }
+            }, "List scheduled renewals", "L"));
+
+            options.Add(Choice.Create<Action>(() => {
+                CheckRenewals();
+            }, "Renew scheduled", "R"));
+
+            options.Add(Choice.Create<Action>(() => {
+                var target = _input.ChooseFromList("Which renewal would you like to run?",
+                    _renewalService.Renewals,
+                    x => Choice.Create(x),
+                    true);
+                if (target != null) {
+                    ProcessRenewal(target);
+                }
+            }, "Renew specific", "S"));
+
+            options.Add(Choice.Create<Action>(() => {
+                _options.ForceRenewal = true;
+                CheckRenewals();
+                _options.ForceRenewal = false;
+            }, "Renew *all*", "A"));
+
+            options.Add(Choice.Create<Action>(() => {
+                var target = _input.ChooseFromList("Which renewal would you like to cancel?",
+                    _renewalService.Renewals, 
+                    x => Choice.Create(x), 
+                    true);
+
+                if (target != null) {
+                    if (_input.PromptYesNo($"Are you sure you want to delete {target}")) {
+                        _renewalService.Renewals = _renewalService.Renewals.Except(new[] { target });
+                        _log.Warning("Renewal {target} cancelled at user request", target);
+                    }
+                }
+            }, "Cancel scheduled renewal", "C"));
+
+            options.Add(Choice.Create<Action>(() => {
+                ListRenewals();
+                if (_input.PromptYesNo("Are you sure you want to delete all of these?")) {
+                    _renewalService.Renewals = new List<ScheduledRenewal>();
+                    _log.Warning("All scheduled renewals cancelled at user request");
+                }
+            }, "Cancel *all* scheduled renewals", "X"));
+
+            options.Add(Choice.Create<Action>(() => {
+                _options.CloseOnFinish = true;
+                _options.Test = false;
+            }, "Quit", "Q"));
+
+            _input.ChooseFromList("Please choose from the menu", options, false).Invoke();
+        }
+
+        /// <summary>
+        /// Create a new plug in unattended mode, triggered by the --plugin command line switch
         /// </summary>
-        private static void CloseDefault()
-        {
-            if (_options.Test && !_options.CloseOnFinish)
-            {
-                _options.CloseOnFinish = _input.PromptYesNo("Quit?");
-            }
-            else
-            {
-                _options.CloseOnFinish = true;
-            }
-        }
-
-        /// <summary>
-        /// Main user experience
+        private static void CreateNewCertificateUnattended()
+        {
+            _log.Information(true, "Running in unattended mode.", _options.Plugin);
+            var tempRenewal = CreateRenewal(_options);
+            using (var scope = AutofacBuilder.Renewal(Container, tempRenewal, false))
+            {
+                var targetPluginFactory = scope.Resolve<ITargetPluginFactory>();
+                if (targetPluginFactory is IIsNull)
+                {
+                    return;
+                }
+                var targetPlugin = scope.Resolve<ITargetPlugin>();
+                var target = targetPlugin.Default();
+                tempRenewal.Binding = target;
+                if (target == null)
+                {
+                    _log.Error("Target plugin {name} was unable to generate a target", targetPluginFactory.Name);
+                    return;
+                }
+                else
+                {
+                    tempRenewal.Binding.TargetPluginName = targetPluginFactory.Name;
+                    _log.Information("Target plugin {name} generated {target}", targetPluginFactory.Name, tempRenewal.Binding);
+                }
+
+                var validationPluginFactory = scope.Resolve<IValidationPluginFactory>();
+                if (validationPluginFactory is IIsNull)
+                {
+                    return;
+                }
+                if (!validationPluginFactory.CanValidate(target))
+                {
+                    _log.Error("Validation plugin {name} is unable to validate target", validationPluginFactory.Name);
+                    return;
+                }
+                var validationPlugin = scope.Resolve<IValidationPlugin>();
+                try
+                {
+                    validationPlugin.Default(target);
+                    tempRenewal.Binding.ValidationPluginName = $"{_options.ValidationMode}.{_options.Validation}";
+                }
+                catch (Exception ex)
+                {
+                    _log.Error(ex, "Invalid validation input");
+                    return;
+                }
+                var result = Renew(scope, CreateRenewal(tempRenewal));
+                if (!result.Success)
+                {
+                    _log.Error("Create certificate failed");
+                }
+            }       
+        }
+
+        /// <summary>
+        /// Create new ScheduledRenewal from the options
+        /// </summary>
+        /// <returns></returns>
+        private static ScheduledRenewal CreateRenewal(Options options)
+        {
+            return new ScheduledRenewal
+            {
+                Binding = new Target
+                {
+                    TargetPluginName = options.Plugin,
+                    ValidationPluginName = $"{options.ValidationMode}.{options.Validation}"
+                },
+                New = true,
+                Test = options.Test,
+                CentralSslStore = options.CentralSslStore,
+                KeepExisting = options.KeepExisting,
+                Script = options.Script,
+                ScriptParameters = options.ScriptParameters,
+                Warmup = options.Warmup
+            };
+        }
+
+        /// <summary>
+        /// If renewal is already Scheduled, replace it with the new options
+        /// </summary>
+        /// <param name="target"></param>
+        /// <returns></returns>
+        private static ScheduledRenewal CreateRenewal(ScheduledRenewal temp)
+        {
+            var renewal = _renewalService.Find(temp.Binding);
+            if (renewal == null)
+            {
+                renewal = temp;
+            }
+            renewal.New = true;
+            renewal.Test = temp.Test;
+            renewal.Binding = temp.Binding;
+            renewal.CentralSslStore = temp.CentralSslStore;
+            renewal.KeepExisting = temp.KeepExisting;
+            renewal.Script = temp.Script;
+            renewal.ScriptParameters = temp.ScriptParameters;
+            renewal.Warmup = temp.Warmup;
+            return renewal;
+        }
+
+        /// <summary>
+        /// Print a list of scheduled renewals
         /// </summary>
-        private static void MainMenu()
-        {
-            var options = new List<Choice<Action>>();
-            options.Add(Choice.Create<Action>(() => CreateNewCertificate(), "Create new certificate", "N"));
-            options.Add(Choice.Create<Action>(() => {
-                var target = _input.ChooseFromList("Show details for renewal?",
-                    _renewalService.Renewals,
-                    x => Choice.Create(x),
-                    true);
-                if (target != null)
-                {
-                    try
-                    {
-                        using (var scope = AutofacBuilder.Renewal(Container, target, false))
-                        {
-                            var resolver = scope.Resolve<UnattendedResolver>();
-                            _input.Show("Name", target.Binding.Host, true);
-                            _input.Show("AlternativeNames", string.Join(", ", target.Binding.AlternativeNames));
-                            _input.Show("ExcludeBindings", target.Binding.ExcludeBindings);
-                            _input.Show("Target plugin", resolver.GetTargetPlugin().Description);
-                            _input.Show("Validation plugin", resolver.GetValidationPlugin().Description);
-                            _input.Show("Store plugin", resolver.GetStorePlugin().Description);
-                            _input.Show("Install plugin", resolver.GetInstallationPlugin().Description);
-                            _input.Show("Renewal due", target.Date.ToUserString());
-                            _input.Show("Script", target.Script);
-                            _input.Show("ScriptParameters", target.ScriptParameters);
-                            _input.Show("CentralSslStore", target.CentralSslStore);
-                            _input.Show("KeepExisting", target.KeepExisting.ToString());
-                            _input.Show("Warmup", target.Warmup.ToString());
-                            _input.Show("Renewed", $"{target.History.Count} times");
-                            _input.WritePagedList(target.History.Select(x => Choice.Create(x)));
-                        }
-                    }
-                    catch (Exception ex)
-                    {
-                        _log.Error(ex, "Unable to list details for target");
-                    }
-                }
-            }, "List scheduled renewals", "L"));
-
-            options.Add(Choice.Create<Action>(() => {
-                CheckRenewals();
-            }, "Renew scheduled", "R"));
-
-            options.Add(Choice.Create<Action>(() => {
-                var target = _input.ChooseFromList("Which renewal would you like to run?",
-                    _renewalService.Renewals,
-                    x => Choice.Create(x),
-                    true);
-                if (target != null) {
-                    ProcessRenewal(target);
-                }
-            }, "Renew specific", "S"));
-
-            options.Add(Choice.Create<Action>(() => {
-                _options.ForceRenewal = true;
-                CheckRenewals();
-                _options.ForceRenewal = false;
-            }, "Renew *all*", "A"));
-
-            options.Add(Choice.Create<Action>(() => {
-                var target = _input.ChooseFromList("Which renewal would you like to cancel?",
-                    _renewalService.Renewals, 
-                    x => Choice.Create(x), 
-                    true);
-
-                if (target != null) {
-                    if (_input.PromptYesNo($"Are you sure you want to delete {target}")) {
-                        _renewalService.Renewals = _renewalService.Renewals.Except(new[] { target });
-                        _log.Warning("Renewal {target} cancelled at user request", target);
-                    }
-                }
-            }, "Cancel scheduled renewal", "C"));
-
-            options.Add(Choice.Create<Action>(() => {
-                ListRenewals();
-                if (_input.PromptYesNo("Are you sure you want to delete all of these?")) {
-                    _renewalService.Renewals = new List<ScheduledRenewal>();
-                    _log.Warning("All scheduled renewals cancelled at user request");
-                }
-            }, "Cancel *all* scheduled renewals", "X"));
-
-            options.Add(Choice.Create<Action>(() => {
-                _options.CloseOnFinish = true;
-                _options.Test = false;
-            }, "Quit", "Q"));
-
-            _input.ChooseFromList("Please choose from the menu", options, false).Invoke();
-        }
-
-        /// <summary>
-        /// Create a new plug in unattended mode, triggered by the --plugin command line switch
+        private static void ListRenewals()
+        {
+            _input.WritePagedList(_renewalService.Renewals.Select(x => Choice.Create(x)));
+        }
+
+        /// <summary>
+        /// Interactive creation of new certificate
         /// </summary>
-        private static void CreateNewCertificateUnattended()
-        {
-            _log.Information(true, "Running in unattended mode.", _options.Plugin);
-            var tempRenewal = CreateRenewal(_options);
-            using (var scope = AutofacBuilder.Renewal(Container, tempRenewal, false))
-            {
-                var targetPluginFactory = scope.Resolve<ITargetPluginFactory>();
-                var targetPlugin = scope.Resolve<ITargetPlugin>();
-                var target = targetPlugin.Default();
-                tempRenewal.Binding = target;
-                if (target == null)
-                {
-                    _log.Error("Target plugin {name} was unable to generate a target", targetPluginFactory.Name);
-                    return;
-                }
-                else
-                {
-                    tempRenewal.Binding.TargetPluginName = targetPluginFactory.Name;
-                    _log.Information("Target plugin {name} generated {target}", targetPluginFactory.Name, tempRenewal.Binding);
-                }
-
-                var validationPluginFactory = scope.Resolve<IValidationPluginFactory>();
-                if (!validationPluginFactory.CanValidate(target))
-                {
-                    _log.Error("Validation plugin {name} is unable to validate target", targetPluginFactory.Name);
-                    return;
-                }
-                var validationPlugin = scope.Resolve<IValidationPlugin>();
-                try
-                {
-                    validationPlugin.Default(target);
-                    tempRenewal.Binding.ValidationPluginName = $"{_options.ValidationMode}.{_options.Validation}";
-                }
-                catch (Exception ex)
-                {
-                    _log.Error(ex, "Invalid validation input");
-                    return;
-                }
-                var result = Renew(scope, CreateRenewal(tempRenewal));
-                if (!result.Success)
-                {
-                    _log.Error("Create certificate failed");
-                }
-            }       
-        }
-
-        /// <summary>
-        /// Create new ScheduledRenewal from the options
-        /// </summary>
-        /// <returns></returns>
-        private static ScheduledRenewal CreateRenewal(Options options)
-        {
-            return new ScheduledRenewal
-            {
-                Binding = new Target
-                {
-                    TargetPluginName = options.Plugin,
-                    ValidationPluginName = $"{options.ValidationMode}.{options.Validation}"
-                },
-                New = true,
-                Test = options.Test,
-                CentralSslStore = options.CentralSslStore,
-                KeepExisting = options.KeepExisting,
-                Script = options.Script,
-                ScriptParameters = options.ScriptParameters,
-                Warmup = options.Warmup
-            };
-        }
-
-        /// <summary>
-        /// If renewal is already Scheduled, replace it with the new options
-        /// </summary>
-        /// <param name="target"></param>
-        /// <returns></returns>
-        private static ScheduledRenewal CreateRenewal(ScheduledRenewal temp)
-        {
-            var renewal = _renewalService.Find(temp.Binding);
-            if (renewal == null)
-            {
-                renewal = temp;
-            }
-            renewal.New = true;
-            renewal.Test = temp.Test;
-            renewal.Binding = temp.Binding;
-            renewal.CentralSslStore = temp.CentralSslStore;
-            renewal.KeepExisting = temp.KeepExisting;
-            renewal.Script = temp.Script;
-            renewal.ScriptParameters = temp.ScriptParameters;
-            renewal.Warmup = temp.Warmup;
-            return renewal;
-        }
-
-        /// <summary>
-        /// Print a list of scheduled renewals
-        /// </summary>
-        private static void ListRenewals()
-        {
-            _input.WritePagedList(_renewalService.Renewals.Select(x => Choice.Create(x)));
-        }
-
-        /// <summary>
-        /// Interactive creation of new certificate
-        /// </summary>
-        private static void CreateNewCertificate()
-        {
-            var tempRenewal = CreateRenewal(_options);
-            using (var scope = AutofacBuilder.Renewal(Container, tempRenewal, true))
-            {
-                // Choose target plugin
-                var targetPluginFactory = scope.ResolveOptional<ITargetPluginFactory>();
-                if (targetPluginFactory is IIsNull)
-                {
-                    return; // User cancelled
-                }
-                else
-                {
-                    tempRenewal.Binding.TargetPluginName = targetPluginFactory.Name;
-                }
-
-                // Aquire target
-                var targetPlugin = scope.Resolve<ITargetPlugin>();
-                var target = targetPlugin.Aquire();
-                tempRenewal.Binding = target;
-                if (target == null)
-                {
-                    _log.Error("Plugin {name} was unable to generate a target", targetPluginFactory.Name);
-                    return;
-                }
-                else
-                {
-                    _log.Information("Plugin {name} generated target {target}", targetPluginFactory.Name, tempRenewal.Binding);
-                }
-                
-                // Choose validation plugin
-                var validationPluginFactory = scope.ResolveOptional<IValidationPluginFactory>();
-                if (validationPluginFactory is IIsNull)
-                {
-                   
-                    return; // User cancelled
-                }
-                else
-                {
-                    tempRenewal.Binding.ValidationPluginName = $"{_options.ValidationMode}.{_options.Validation}";
-                }
-
-                // Configure validation
-                try
-                {
-                    var validationPlugin = scope.Resolve<IValidationPlugin>();
-                    validationPlugin.Aquire(target);
-                }
-                catch (Exception ex)
-                {
-                    _log.Error(ex, "Invalid validation input");
-                    return;
-                }
-           
-                var result = Renew(scope, CreateRenewal(tempRenewal));
-                if (!result.Success)
-                {
-                    _log.Error("Create certificate failed");
-                }
-            }
+        private static void CreateNewCertificate()
+        {
+            var tempRenewal = CreateRenewal(_options);
+            using (var scope = AutofacBuilder.Renewal(Container, tempRenewal, true))
+            {
+                // Choose target plugin
+                var targetPluginFactory = scope.Resolve<ITargetPluginFactory>();
+                if (targetPluginFactory is IIsNull)
+                {
+                    return; // User cancelled
+                }
+                else
+                {
+                    tempRenewal.Binding.TargetPluginName = targetPluginFactory.Name;
+                }
+
+                // Aquire target
+                var targetPlugin = scope.Resolve<ITargetPlugin>();
+                var target = targetPlugin.Aquire();
+                tempRenewal.Binding = target;
+                if (target == null)
+                {
+                    _log.Error("Plugin {name} was unable to generate a target", targetPluginFactory.Name);
+                    return;
+                }
+                else
+                {
+                    _log.Information("Plugin {name} generated target {target}", targetPluginFactory.Name, tempRenewal.Binding);
+                }
+                
+                // Choose validation plugin
+                var validationPluginFactory = scope.Resolve<IValidationPluginFactory>();
+                if (validationPluginFactory is IIsNull)
+                {
+                   
+                    return; // User cancelled
+                }
+                else
+                {
+                    tempRenewal.Binding.ValidationPluginName = $"{_options.ValidationMode}.{_options.Validation}";
+                }
+
+                // Configure validation
+                try
+                {
+                    var validationPlugin = scope.Resolve<IValidationPlugin>();
+                    validationPlugin.Aquire(target);
+                }
+                catch (Exception ex)
+                {
+                    _log.Error(ex, "Invalid validation input");
+                    return;
+                }
+           
+                var result = Renew(scope, CreateRenewal(tempRenewal));
+                if (!result.Success)
+                {
+                    _log.Error("Create certificate failed");
+                }
+            }
         }
  
         private static RenewResult Renew(ScheduledRenewal renewal)
-        {
-            using (var scope = AutofacBuilder.Renewal(Container, renewal, false))
-            {
-                return Renew(scope, renewal);
+        {
+            using (var scope = AutofacBuilder.Renewal(Container, renewal, false))
+            {
+                return Renew(scope, renewal);
             }
         }
 
         private static RenewResult Renew(ILifetimeScope scope, ScheduledRenewal renewal)
-        {
-            var targetPlugin = scope.Resolve<ITargetPlugin>();
-            foreach (var target in targetPlugin.Split(renewal.Binding))
-            {
-                var auth = Authorize(scope, renewal);
-                if (auth.Status != "valid")
-                {
-                    return OnRenewFail(auth);
-                }
-            }
+        {
+            var targetPlugin = scope.Resolve<ITargetPlugin>();
+            renewal.Binding = targetPlugin.Refresh(renewal.Binding);
+            if (renewal.Binding == null)
+            {
+                _log.Error("Renewal target not found");
+                return new RenewResult(new Exception("Renewal target not found"));
+            }
+            foreach (var target in targetPlugin.Split(renewal.Binding))
+            {
+                var auth = Authorize(scope, renewal);
+                if (auth.Status != "valid")
+                {
+                    return OnRenewFail(auth);
+                }
+            }
             return OnRenewSuccess(scope, renewal);
         }
 
-        /// <summary>
-        /// Steps to take on authorization failed
-        /// </summary>
-        /// <param name="auth"></param>
+        /// <summary>
+        /// Steps to take on authorization failed
+        /// </summary>
+        /// <param name="auth"></param>
         /// <returns></returns>
-        public static RenewResult OnRenewFail(AuthorizationState auth)
-        {
-            var errors = auth.Challenges.
-                Select(c => c.ChallengePart).
-                Where(cp => cp.Status == "invalid").
-                SelectMany(cp => cp.Error);
-
-            if (errors.Count() > 0)
-            {
-                _log.Error("ACME server reported:");
-                foreach (var error in errors)
-                {
-                    _log.Error("[{_key}] {@value}", error.Key, error.Value);
-                }
-            }
-
-            return new RenewResult(new AuthorizationFailedException(auth, errors.Select(x => x.Value)));
-        }
-
-        /// <summary>
-        /// Steps to take on succesful (re)authorization
-        /// </summary>
+        public static RenewResult OnRenewFail(AuthorizationState auth)
+        {
+            var errors = auth.Challenges?.
+                Select(c => c.ChallengePart).
+                Where(cp => cp.Status == "invalid").
+                SelectMany(cp => cp.Error);
+
+            if (errors?.Count() > 0)
+            {
+                _log.Error("ACME server reported:");
+                foreach (var error in errors)
+                {
+                    _log.Error("[{_key}] {@value}", error.Key, error.Value);
+                }
+            }
+
+            return new RenewResult(new AuthorizationFailedException(auth, errors?.Select(x => x.Value)));
+        }
+
+        /// <summary>
+        /// Steps to take on succesful (re)authorization
+        /// </summary>
         /// <param name="target"></param>
-        private static RenewResult OnRenewSuccess(ILifetimeScope scope, ScheduledRenewal renewal)
-        {
-            RenewResult result = null;
-            try
-            {
-                var storePlugin = scope.Resolve<IStorePlugin>();
-                var oldCertificate = renewal.Certificate(storePlugin);
-                var newCertificate = _certificateService.RequestCertificate(renewal.Binding);
-                result = new RenewResult(newCertificate);
-
-                // Early escape for testing validation only
-                if (_options.Test &&
-                    renewal.New &&
-                    !_input.PromptYesNo($"Do you want to save the certificate?"))
-                    return result;
-
-                // Save to store
-                storePlugin.Save(newCertificate);
-
-                if (!renewal.New ||
-                    !_options.Test ||
-                    _input.PromptYesNo($"Do you want to add/update the certificate to your server software?"))
-                {
-                    // Run installation plugin(s)
-                    _log.Information("Installing SSL certificate in server software");
-                    try
-                    {
-                        var installInstance = scope.Resolve<IInstallationPlugin>();
-                        installInstance.Install(newCertificate, oldCertificate);
-                    }
-                    catch (Exception ex)
-                    {
-                        _log.Error(ex, "Unable to install certificate");
-                        result.Success = false;
-                        result.ErrorMessage = $"Install failed: {ex.Message}";
-                    }
-
-                    // Delete the old certificate if specified and found
-                    if (!renewal.KeepExisting && oldCertificate != null)
-                    {
-                        try
-                        {
-                            storePlugin.Delete(oldCertificate);
-                        }
-                        catch (Exception ex)
-                        {
-                            _log.Error(ex, "Unable to delete previous certificate");
-                            //result.Success = false; // not a show-stopper, consider the renewal a success
-                            result.ErrorMessage = $"Delete failed: {ex.Message}";
-                        }
-                    }
-                }
-
-                // Add or update renewal
-                if (renewal.New &&
-                    !_options.NoTaskScheduler &&
-                    (!_options.Test ||
-                    _input.PromptYesNo($"Do you want to automatically renew this certificate in {_renewalService.RenewalPeriod} days? This will add a task scheduler task.")))
-                {
-                    _taskScheduler.EnsureTaskScheduler();
-                    _renewalService.Save(renewal, result);
-                }
-                return result;
-            }
-            catch (Exception ex)
-            {
-                // Result might still contain the Thumbprint of the certificate 
-                // that was requested and (partially? installed, which might help
-                // with debugging
-                HandleException(ex);
-                if (result == null)
-                {
-                    result = new RenewResult(ex);
-                }
-                else
-                {
-                    result.Success = false;
-                    result.ErrorMessage = ex.Message;
-                }            
-            }
-            return result;
-        }
-
-        /// <summary>
-        /// Loop through the store renewals and run those which are
-        /// due to be run
+        private static RenewResult OnRenewSuccess(ILifetimeScope scope, ScheduledRenewal renewal)
+        {
+            RenewResult result = null;
+            try
+            {
+                var storePlugin = scope.Resolve<IStorePlugin>();
+                var oldCertificate = renewal.Certificate(storePlugin);
+                var newCertificate = _certificateService.RequestCertificate(renewal.Binding);
+                result = new RenewResult(newCertificate);
+
+                // Early escape for testing validation only
+                if (_options.Test &&
+                    renewal.New &&
+                    !_input.PromptYesNo($"Do you want to save the certificate?"))
+                    return result;
+
+                // Save to store
+                storePlugin.Save(newCertificate);
+
+                if (!renewal.New ||
+                    !_options.Test ||
+                    _input.PromptYesNo($"Do you want to add/update the certificate to your server software?"))
+                {
+                    // Run installation plugin(s)
+                    _log.Information("Installing SSL certificate in server software");
+                    try
+                    {
+                        var installInstance = scope.Resolve<IInstallationPlugin>();
+                        installInstance.Install(newCertificate, oldCertificate);
+                    }
+                    catch (Exception ex)
+                    {
+                        _log.Error(ex, "Unable to install certificate");
+                        result.Success = false;
+                        result.ErrorMessage = $"Install failed: {ex.Message}";
+                    }
+
+                    // Delete the old certificate if specified and found
+                    if (!renewal.KeepExisting && oldCertificate != null)
+                    {
+                        try
+                        {
+                            storePlugin.Delete(oldCertificate);
+                        }
+                        catch (Exception ex)
+                        {
+                            _log.Error(ex, "Unable to delete previous certificate");
+                            //result.Success = false; // not a show-stopper, consider the renewal a success
+                            result.ErrorMessage = $"Delete failed: {ex.Message}";
+                        }
+                    }
+                }
+
+                // Add or update renewal
+                if (renewal.New &&
+                    !_options.NoTaskScheduler &&
+                    (!_options.Test ||
+                    _input.PromptYesNo($"Do you want to automatically renew this certificate in {_renewalService.RenewalPeriod} days? This will add a task scheduler task.")))
+                {
+                    _taskScheduler.EnsureTaskScheduler();
+                    _renewalService.Save(renewal, result);
+                }
+                return result;
+            }
+            catch (Exception ex)
+            {
+                // Result might still contain the Thumbprint of the certificate 
+                // that was requested and (partially? installed, which might help
+                // with debugging
+                HandleException(ex);
+                if (result == null)
+                {
+                    result = new RenewResult(ex);
+                }
+                else
+                {
+                    result.Success = false;
+                    result.ErrorMessage = ex.Message;
+                }            
+            }
+            return result;
+        }
+
+        /// <summary>
+        /// Loop through the store renewals and run those which are
+        /// due to be run
         /// </summary>
         private static void CheckRenewals()
         {
             _log.Verbose("Checking renewals");
-
+
             var renewals = _renewalService.Renewals.ToList();
             if (renewals.Count == 0)
                 _log.Warning("No scheduled renewals found.");
 
             var now = DateTime.UtcNow;
-            foreach (var renewal in renewals)
-            {
-                if (_options.ForceRenewal)
-                {
-                    ProcessRenewal(renewal);
-                }
-<<<<<<< HEAD
-                else
-                {
-                    _log.Verbose("Checking {renewal}", renewal.Binding.Host);
-                    if (renewal.Date >= now)
-                    {
-                        _log.Information("Renewal for certificate {renewal} not scheduled, due after {date}", renewal.Binding.Host, renewal.Date.ToUserString());
-                        return;
-                    }
-                    else
-                    {
-                        ProcessRenewal(renewal);
-                    }
-                }              
-=======
+            foreach (var renewal in renewals)
+            {
+                if (_options.ForceRenewal)
+                {
+                    ProcessRenewal(renewal);
+                }
+                else
+                {
+                    _log.Verbose("Checking {renewal}", renewal.Binding.Host);
+                    if (renewal.Date >= now)
+                    {
+                        _log.Information("Renewal for certificate {renewal} not scheduled, due after {date}", renewal.Binding.Host, renewal.Date.ToUserString());
+                        return;
+                    }
+                    else
+                    {
+                        ProcessRenewal(renewal);
+                    }
+                }              
             }
-
-            // Refresh
-            try
-            {
-                ITargetPlugin target = renewal.Binding.GetTargetPlugin();
-                if (target != null)
-                {
-                    renewal.Binding = target.Refresh(OptionsService, renewal.Binding);
-                    if (renewal.Binding == null)
-                    {
-                        _log.Error("Renewal target not found, will retry on next run");
-                        return;
-                    }
-                }
-            }
-            catch (Exception ex)
-            {
-                _log.Warning("Error refreshing renewal for {host} - {@ex}", renewal.Binding.Host, ex);
->>>>>>> b6d7531d
-            }
-        }
-
-        /// <summary>
-        /// Process a single renewal
-        /// </summary>
+        }
+
+        /// <summary>
+        /// Process a single renewal
+        /// </summary>
         /// <param name="renewal"></param>
         private static void ProcessRenewal(ScheduledRenewal renewal)
-        {
+        {
             _log.Information(true, "Renewing certificate for {renewal}", renewal.Binding.Host);
             try
             {
                 // Let the plugin run
-                var result = Renew(renewal);
+                var result = Renew(renewal);
                 _renewalService.Save(renewal, result);
             }
             catch (Exception ex)
-            {
+            {
                 HandleException(ex);
                 _log.Error("Renewal for {host} failed, will retry on next run", renewal.Binding.Host);
-            }
-        }
-
-        /// <summary>
-        /// Make sure we have authorization for every host in target
-        /// </summary>
-        /// <param name="renewal"></param>
+            }
+        }
+
+        /// <summary>
+        /// Make sure we have authorization for every host in target
+        /// </summary>
+        /// <param name="renewal"></param>
         /// <returns></returns>
         private static AuthorizationState Authorize(ILifetimeScope scope, ScheduledRenewal renewal)
         {
@@ -618,50 +597,56 @@
             List<AuthorizationState> authStatus = new List<AuthorizationState>();
             foreach (var identifier in identifiers)
             {
-                var authzState = _client.Acme.AuthorizeIdentifier(identifier);
-                if (authzState.Status == "valid" && !_options.Test)
-                {
-                    _log.Information("Cached authorization result: {Status}", authzState.Status);
-                    authStatus.Add(authzState);
-                }
-                else
-                {
-                    var validationPluginFactory = scope.Resolve<IValidationPluginFactory>();
-                    if (validationPluginFactory == null)
-                    {
-                        return new AuthorizationState { Status = "invalid" };
-                    }
-                    _log.Information("Authorizing {dnsIdentifier} using {challengeType} validation ({name})", identifier, validationPluginFactory.ChallengeType, validationPluginFactory.Name);
-                    var validationPlugin = scope.Resolve<IValidationPlugin>();
-                    var challenge = _client.Acme.DecodeChallenge(authzState, validationPluginFactory.ChallengeType);
-                    var cleanUp = validationPlugin.PrepareChallenge(renewal, challenge, identifier);
-
-                    try
-                    {
-                        _log.Debug("Submitting answer");
-                        authzState.Challenges = new AuthorizeChallenge[] { challenge };
-                        _client.Acme.SubmitChallengeAnswer(authzState, validationPluginFactory.ChallengeType, true);
-
-                        // have to loop to wait for server to stop being pending.
-                        // TODO: put timeout/retry limit in this loop
-                        while (authzState.Status == "pending")
-                        {
-                            _log.Debug("Refreshing authorization");
-                            Thread.Sleep(4000); // this has to be here to give ACME server a chance to think
-                            var newAuthzState = _client.Acme.RefreshIdentifierAuthorization(authzState);
-                            if (newAuthzState.Status != "pending")
-                            {
-                                authzState = newAuthzState;
-                            }
-                        }
-
-                        _log.Information("Authorization result: {Status}", authzState.Status);
-                        authStatus.Add(authzState);
-                    }
-                    finally
-                    {
-                        cleanUp(authzState);
-                    }
+                var authzState = _client.Acme.AuthorizeIdentifier(identifier);
+                if (authzState.Status == "valid" && !_options.Test)
+                {
+                    _log.Information("Cached authorization result: {Status}", authzState.Status);
+                    authStatus.Add(authzState);
+                }
+                else
+                {
+                    IValidationPluginFactory validationPluginFactory = null;
+                    IValidationPlugin validationPlugin = null;
+                    try
+                    {
+                        validationPluginFactory = scope.Resolve<IValidationPluginFactory>();
+                        validationPlugin = scope.Resolve<IValidationPlugin>();
+                    }
+                    catch { }
+                    if (validationPluginFactory == null || validationPluginFactory is IIsNull || validationPlugin == null)
+                    {
+                        return new AuthorizationState { Status = "invalid" };
+                    }
+
+                    _log.Information("Authorizing {dnsIdentifier} using {challengeType} validation ({name})", identifier, validationPluginFactory.ChallengeType, validationPluginFactory.Name);
+                    var challenge = _client.Acme.DecodeChallenge(authzState, validationPluginFactory.ChallengeType);
+                    var cleanUp = validationPlugin.PrepareChallenge(renewal, challenge, identifier);
+                    try
+                    {
+                        _log.Debug("Submitting answer");
+                        authzState.Challenges = new AuthorizeChallenge[] { challenge };
+                        _client.Acme.SubmitChallengeAnswer(authzState, validationPluginFactory.ChallengeType, true);
+
+                        // have to loop to wait for server to stop being pending.
+                        // TODO: put timeout/retry limit in this loop
+                        while (authzState.Status == "pending")
+                        {
+                            _log.Debug("Refreshing authorization");
+                            Thread.Sleep(4000); // this has to be here to give ACME server a chance to think
+                            var newAuthzState = _client.Acme.RefreshIdentifierAuthorization(authzState);
+                            if (newAuthzState.Status != "pending")
+                            {
+                                authzState = newAuthzState;
+                            }
+                        }
+
+                        _log.Information("Authorization result: {Status}", authzState.Status);
+                        authStatus.Add(authzState);
+                    }
+                    finally
+                    {
+                        cleanUp(authzState);
+                    }
                 }
             }
             foreach (var authState in authStatus)
@@ -674,5 +659,5 @@
             return new AuthorizationState { Status = "valid" };
         }
 
-    }
+    }
 }