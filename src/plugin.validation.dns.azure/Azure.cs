--- conflicted
+++ resolved
@@ -19,11 +19,7 @@
     internal class Azure : DnsValidation<Azure>
     {
         private DnsManagementClient _azureDnsClient;
-<<<<<<< HEAD
-        private readonly DomainParseService _domainParser;
         private readonly Uri _resourceManagerEndpoint;
-=======
->>>>>>> 25e4ebda
         private readonly ProxyService _proxyService;
         private readonly AzureOptions _options;
         private readonly Dictionary<string, Dictionary<string, RecordSet>> _recordSets;
@@ -33,15 +29,11 @@
             LookupClientProvider dnsClient, 
             ProxyService proxyService,
             ILogService log, 
-<<<<<<< HEAD
-            ISettingsService settings): base(dnsClient, log, settings)
-=======
             ISettingsService settings) : base(dnsClient, log, settings)
->>>>>>> 25e4ebda
         {
             _options = options;
             _proxyService = proxyService;
-<<<<<<< HEAD
+            _recordSets = new Dictionary<string, Dictionary<string, RecordSet>>();
             _resourceManagerEndpoint = new Uri(AzureEnvironments.ResourceManagerUrls[AzureEnvironments.AzureCloud]);
             if (!string.IsNullOrEmpty(options.AzureEnvironment))
             {
@@ -59,9 +51,6 @@
                     _log.Error(ex, "Could not parse Azure endpoint url. Falling back to default.");
                 }
             }
-=======
-            _recordSets = new Dictionary<string, Dictionary<string, RecordSet>>();
->>>>>>> 25e4ebda
         }
 
         /// <summary>
@@ -210,7 +199,6 @@
             return _azureDnsClient;
         }
 
-<<<<<<< HEAD
         private ActiveDirectoryServiceSettings GetActiveDirectorySettingsForAzureEnvironment()
         {
             return _options.AzureEnvironment switch
@@ -222,8 +210,6 @@
             };
         }
 
-        private async Task<string> GetHostedZone(string recordName)
-=======
         /// <summary>
         /// Translate full host name to zone relative name
         /// </summary>
@@ -231,7 +217,6 @@
         /// <param name="recordName"></param>
         /// <returns></returns>
         private string RelativeRecordName(string zone, string recordName)
->>>>>>> 25e4ebda
         {
             var ret = recordName.Substring(0, recordName.LastIndexOf(zone)).TrimEnd('.');
             return string.IsNullOrEmpty(ret) ? "@" : ret;
@@ -265,13 +250,8 @@
                 return hostedZone.Name;
             }
             _log.Error(
-<<<<<<< HEAD
-                "Can't find hosted zone for {domainName} in resource group {ResourceGroupName}",
-                domainName,
-=======
                 "Can't find hosted zone for {recordName} in resource group {ResourceGroupName}",
                 recordName,
->>>>>>> 25e4ebda
                 _options.ResourceGroupName);
             return null;
         }
